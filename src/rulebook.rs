use crate::language as lang;
use std::collections::{BTreeMap, HashMap, HashSet};

// RuleBook
// ========

// A RuleBook is a file ready for compilation. It includes:
// - rule_group: sanitized rules grouped by function
// - id_to_name: maps ctr ids to names
// - name_to_id: maps ctr names to ids
// - ctr_is_cal: true if a ctr is used as a function
// A sanitized rule has all its variables renamed to have unique names.
// Variables that are never used are renamed to "*".
#[derive(Debug)]
pub struct RuleBook {
  pub rule_group: HashMap<String, RuleGroup>,
  pub name_count: u64,
  pub id_to_name: HashMap<u64, String>,
  pub name_to_id: HashMap<String, u64>,
  pub ctr_is_cal: HashMap<String, bool>,
}

pub type RuleGroup = (usize, Vec<lang::Rule>);

// Creates an empty rulebook
pub fn new_rulebook() -> RuleBook {
  RuleBook {
    rule_group: HashMap::new(),
    name_count: 0,
    name_to_id: HashMap::new(),
    id_to_name: HashMap::new(),
    ctr_is_cal: HashMap::new(),
  }
}

// Adds a group to a rulebook
pub fn add_group(book: &mut RuleBook, name: &String, group: &RuleGroup) {
  fn register_names(book: &mut RuleBook, term: &lang::Term) {
    match term {
      lang::Term::Dup { expr, body, .. } => {
        register_names(book, expr);
        register_names(book, body);
      }
      lang::Term::Let { expr, body, .. } => {
        register_names(book, expr);
        register_names(book, body);
      }
      lang::Term::Lam { body, .. } => {
        register_names(book, body);
      }
      lang::Term::App { func, argm, .. } => {
        register_names(book, func);
        register_names(book, argm);
      }
      lang::Term::Op2 { val0, val1, .. } => {
        register_names(book, val0);
        register_names(book, val1);
      }
      lang::Term::Ctr { name, args } => {
        let id = book.name_to_id.get(name);
        if id.is_none() {
          book.name_to_id.insert(name.clone(), book.name_count);
          book.id_to_name.insert(book.name_count, name.clone());
          book.name_count += 1;
        }
        for arg in args {
          register_names(book, arg);
        }
      }
      _ => (),
    }
  }

  // Inserts the group on the book
  book.rule_group.insert(name.clone(), group.clone());

  // Builds its metadata (name_to_id, id_to_name, ctr_is_cal)
  for rule in &group.1 {
    register_names(book, &rule.lhs);
    register_names(book, &rule.rhs);
    if let lang::Term::Ctr { ref name, .. } = *rule.lhs {
      book.ctr_is_cal.insert(name.clone(), true);
    }
  }
}

// Converts a file to a rulebook
pub fn gen_rulebook(file: &lang::File) -> RuleBook {
  // Creates an empty rulebook
  let mut book = new_rulebook();

  // Flattens, sanitizes and groups this file's rules
  let groups = group_rules(&sanitize_rules(&flatten(&file.rules)));

  // Adds each group
  for (name, group) in groups.iter() {
    add_group(&mut book, name, group);
  }

  book
}

// Groups rules by name. For example:
//   (add (succ a) (succ b)) = (succ (succ (add a b)))
//   (add (succ a) (zero)  ) = (succ a)
//   (add (zero)   (succ b)) = (succ b)
//   (add (zero)   (zero)  ) = (zero)
// This is a group of 4 rules starting with the "add" name.
pub fn group_rules(rules: &[lang::Rule]) -> HashMap<String, RuleGroup> {
  let mut groups: HashMap<String, RuleGroup> = HashMap::new();
  for rule in rules {
    if let lang::Term::Ctr { ref name, ref args } = *rule.lhs {
      let group = groups.get_mut(name);
      match group {
        None => {
          groups.insert(name.clone(), (args.len(), Vec::from([rule.clone()])));
        }
        Some((_arity, rules)) => {
          rules.push(rule.clone());
        }
      }
    }
  }
  groups
}

pub fn is_global_name(name: &str) -> bool {
  name.len() > 0 && name.starts_with(&"$")
}

// Sanitize
// ========

#[allow(dead_code)]
pub struct SanitizedRule {
  pub rule: lang::Rule,
  pub uses: HashMap<String, u64>,
}

// FIXME: right now, the sanitizer isn't able to identify if a scopeless lambda doesn't use its
// bound variable, so it won't set the "eras" flag to "true" in this case, but it should.

// This big function sanitizes a rule. That has the following effect:
// - All variables are renamed to have a global unique name.
// - All variables are linearized.
//   - If they're used more than once, dups are inserted.
//   - If they're used once, nothing changes.
//   - If they're never used, their name is changed to "*".
// Example:
//   - sanitizing: `(Foo a b) = (+ a a)`
//   - results in: `(Foo x0 *) = dup x0.0 x0.1 = x0; (+ x0.0 x0.1)`
pub fn sanitize_rule(rule: &lang::Rule) -> Result<lang::Rule, String> {
  // Pass through the lhs of the function generating new names
  // for every variable found in the style described before with
  // the fresh function. Also checks if rule's left side is valid.
  // BTree is used here for determinism (HashMap does not maintain
  // order among executions)
  type NameTable = BTreeMap<String, String>;
  fn create_fresh(
    rule: &lang::Rule,
    fresh: &mut dyn FnMut() -> String,
  ) -> Result<NameTable, String> {
    let mut table = BTreeMap::new();

    let lhs = &rule.lhs;
    if let lang::Term::Ctr { name: _, ref args } = **lhs {
      for arg in args {
        match &**arg {
          lang::Term::Var { name, .. } => {
            table.insert(name.clone(), fresh());
          }
          lang::Term::Ctr { args, .. } => {
            for arg in args {
              if let lang::Term::Var { name } = &**arg {
                table.insert(name.clone(), fresh());
              }
            }
          }
          lang::Term::U32 { .. } => {}
          _ => {
            return Err("Invalid left-hand side".to_owned());
          }
        }
      }
    } else {
      return Err("Invalid left-hand side".to_owned());
    }

    Ok(table)
  }

  struct CtxSanitizeTerm<'a> {
    uses: &'a mut HashMap<String, u64>,
    fresh: &'a mut dyn FnMut() -> String,
  }

  // Sanitize one term, following the described in main function
  fn sanitize_term(
    term: &lang::Term,
    lhs: bool,
    tbl: &mut NameTable,
    ctx: &mut CtxSanitizeTerm,
  ) -> Result<Box<lang::Term>, String> {
    fn rename_erased(name: &mut String, uses: &HashMap<String, u64>) {
      if !is_global_name(name) && uses.get(name).copied() <= Some(0) {
        *name = "*".to_string();
      }
    }
    let term = match term {
      lang::Term::Var { name } => {
        if lhs {
          let mut name = tbl.get(name).unwrap_or(name).clone();
          rename_erased(&mut name, ctx.uses);
          Box::new(lang::Term::Var { name })
        } else {
          if is_global_name(&name) {
            if let Some(_) = tbl.get(name) {
              panic!("Using a global variable more than once isn't supported yet. Use an explicit 'let' to clone it. {} {:?}", name, tbl.get(name));
            } else {
              tbl.insert(name.clone(), String::new());
              Box::new(lang::Term::Var { name: name.clone() })
            }
          } else {
            // create a var with the name generated before
            // concatenated with '.{{times_used}}'
            if let Some(name) = tbl.get(name) {
              let used = { *ctx.uses.entry(name.clone()).and_modify(|x| *x += 1).or_insert(1) };
              let name = format!("{}.{}", name, used - 1);
              Box::new(lang::Term::Var { name })
            //} else if is_global_name(&name) {
            //println!("Allowed unbound variable: {}", name);
            //Box::new(lang::Term::Var { name: name.clone() })
            } else {
              panic!("Unbound variable: {}", name);
            }
          }
        }
      }
      lang::Term::Dup { expr, body, nam0, nam1 } => {
        let new_nam0 = (ctx.fresh)();
        let new_nam1 = (ctx.fresh)();
        let expr = sanitize_term(expr, lhs, tbl, ctx)?;
        let got_nam0 = tbl.remove(nam0);
        let got_nam1 = tbl.remove(nam1);
        tbl.insert(nam0.clone(), new_nam0.clone());
        tbl.insert(nam1.clone(), new_nam1.clone());
        let body = sanitize_term(body, lhs, tbl, ctx)?;
        tbl.remove(nam0);
        if let Some(x) = got_nam0 {
          tbl.insert(nam0.clone(), x);
        }
        tbl.remove(nam1);
        if let Some(x) = got_nam1 {
          tbl.insert(nam1.clone(), x);
        }
        let nam0 = format!("{}.0", new_nam0);
        let nam1 = format!("{}.0", new_nam1);
        let term = lang::Term::Dup { nam0, nam1, expr, body };
        Box::new(term)
      }
      lang::Term::Let { name, expr, body } => {
        let new_name = (ctx.fresh)();
        let expr = sanitize_term(expr, lhs, tbl, ctx)?;
        let got_name = tbl.remove(name);
        tbl.insert(name.clone(), new_name.clone());
        let body = sanitize_term(body, lhs, tbl, ctx)?;
        tbl.remove(name);
        if let Some(x) = got_name {
          tbl.insert(name.clone(), x);
        }
        duplicator(&new_name, expr, body, ctx.uses)
      }
      lang::Term::Lam { name, body } => {
        let mut new_name = if is_global_name(&name) { name.clone() } else { (ctx.fresh)() };
        let got_name = tbl.remove(name);
        tbl.insert(name.clone(), new_name.clone());
        let body = sanitize_term(body, lhs, tbl, ctx)?;
        tbl.remove(name);
        if let Some(x) = got_name {
          tbl.insert(name.clone(), x);
        }
        let expr = Box::new(lang::Term::Var { name: new_name.clone() });
        let body = duplicator(&new_name, expr, body, ctx.uses);
        rename_erased(&mut new_name, ctx.uses);
        let term = lang::Term::Lam { name: new_name, body };
        Box::new(term)
      }
      lang::Term::App { func, argm } => {
        let func = sanitize_term(func, lhs, tbl, ctx)?;
        let argm = sanitize_term(argm, lhs, tbl, ctx)?;
        let term = lang::Term::App { func, argm };
        Box::new(term)
      }
      lang::Term::Ctr { name, args } => {
        let mut n_args = Vec::with_capacity(args.len());
        for arg in args {
          let arg = sanitize_term(arg, lhs, tbl, ctx)?;
          n_args.push(arg);
        }
        let term = lang::Term::Ctr { name: name.clone(), args: n_args };
        Box::new(term)
      }
      lang::Term::Op2 { oper, val0, val1 } => {
        let val0 = sanitize_term(val0, lhs, tbl, ctx)?;
        let val1 = sanitize_term(val1, lhs, tbl, ctx)?;
        let term = lang::Term::Op2 { oper: *oper, val0, val1 };
        Box::new(term)
      }
      lang::Term::U32 { numb } => {
        let term = lang::Term::U32 { numb: *numb };
        Box::new(term)
      }
    };

    Ok(term)
  }

  // Duplicates all variables that are used more than once.
  // The process is done generating auxiliary variables and
  // applying dup on them.
  fn duplicator(
    name: &str,
    expr: Box<lang::Term>,
    body: Box<lang::Term>,
    uses: &HashMap<String, u64>,
  ) -> Box<lang::Term> {
    let amount = uses.get(name).copied();

    match amount {
      // if not used nothing is done
      None => body,
      Some(x) => {
        match x.cmp(&1) {
          // if not used nothing is done
          std::cmp::Ordering::Less => body,
          // if used once just make a let then
          std::cmp::Ordering::Equal => {
            let term = lang::Term::Let { name: format!("{}.0", name), expr, body };
            Box::new(term)
          }
          // if used more then once duplicate
          std::cmp::Ordering::Greater => {
            let amount = amount.unwrap(); // certainly is not None
            let duplicated_times = amount - 1; // times that name is duplicated
            let aux_qtt = amount - 2; // quantity of aux variables
            let mut vars = vec![];

            // generate name for duplicated variables
            for i in (aux_qtt..duplicated_times * 2).rev() {
              let i = i - aux_qtt; // moved to 0,1,..
              let key = format!("{}.{}", name, i);
              vars.push(key);
            }

            // generate name for aux variables
            for i in (0..aux_qtt).rev() {
              let key = format!("c.{}", i);
              vars.push(key);
            }

            // use aux variables to duplicate the variable
            let dup = lang::Term::Dup {
              nam0: vars.pop().unwrap(),
              nam1: vars.pop().unwrap(),
              expr,
              body: duplicator_go(1, duplicated_times, body, &mut vars),
            };

            Box::new(dup)
          }
        }
      }
    }
  }

  // Recursive aux function to duplicate one variable
  // an amount of times
  fn duplicator_go(
    i: u64,
    duplicated_times: u64,
    body: Box<lang::Term>,
    vars: &mut Vec<String>,
  ) -> Box<lang::Term> {
    if i == duplicated_times {
      body
    } else {
      let nam0 = vars.pop().unwrap();
      let nam1 = vars.pop().unwrap();
      let exp0 = Box::new(lang::Term::Var { name: format!("c.{}", i - 1) });
      Box::new(lang::Term::Dup {
        nam0,
        nam1,
        expr: exp0,
        body: duplicator_go(i + 1, duplicated_times, body, vars),
      })
    }
  }

  let mut size = 0;
  let mut uses: HashMap<String, u64> = HashMap::new();

  // creates a new name for a variable
  // the first will receive x0, second x1, ...
  let mut fresh = || {
    let key = format!("x{}", size);
    size += 1;
    key
  };

  // generate table containing the new_names following
  // pattern described before
  let table = create_fresh(rule, &mut fresh)?;

  // create context for sanitize_term
  let mut ctx = CtxSanitizeTerm { uses: &mut uses, fresh: &mut fresh };

  // sanitize left and right sides
  let mut rhs = sanitize_term(&rule.rhs, false, &mut table.clone(), &mut ctx)?;
  let lhs = sanitize_term(&rule.lhs, true, &mut table.clone(), &mut ctx)?;

  // duplicate right side variables that are used more than once
  for (_key, value) in table {
    let expr = Box::new(lang::Term::Var { name: value.clone() });
    rhs = duplicator(&value, expr, rhs, &uses);
  }

  // returns the sanitized rule
  Ok(lang::Rule { lhs, rhs })
}

// Sanitizes all rules in a vector
pub fn sanitize_rules(rules: &[lang::Rule]) -> Vec<lang::Rule> {
  rules.iter().map(|rule| sanitize_rule(rule).unwrap()).collect()
}

<<<<<<< HEAD
#[cfg(test)]
mod tests {
  use core::panic;

  use super::{gen_rulebook, sanitize_rule};
  use crate::language::{read_file, read_rule};

  #[test]
  fn test_sanitize_expected_code() {
    // code and expected code after sanitize
    let codes = [
      (
        "(Foo a b c) = (+c (+c (+b (+ b b))))",
        "(Foo * x1 x2) = dup x2.0 x2.1 = x2; dup c.0 x1.0 = x1; dup x1.1 x1.2 = c.0; (+ x2.0 (+ x2.1 (+ x1.0 (+ x1.1 x1.2))))",
      ),
      (
        "(Foo a b c d e f g h i j k l m n) = (+ (+ a a) i)",
        "(Foo x0 * * * * * * * x8 * * * * *) = let x8.0 = x8; dup x0.0 x0.1 = x0; (+ (+ x0.0 x0.1) x8.0)"
      ),
      (
        "(Double (Zero)) = (Zero)",
        "(Double (Zero)) = (Zero)"
      ),
      (
        "(Double (Succ a)) = (Double (Succ (Succ a)))",
        "(Double (Succ x0)) = let x0.0 = x0; (Double (Succ (Succ x0.0)))"
      )
    ];

    // test if after sanitize all are equal
    // to the expected
    for (code, expected) in codes {
      let rule = read_rule(code).unwrap();
      match rule {
        None => panic!("Rule not parsed"),
        Some(v) => {
          let result = sanitize_rule(&v);
          match result {
            Ok(rule) => assert_eq!(rule.to_string(), expected),
            Err(_) => panic!("Rule not sanitized"),
          }
        }
      }
    }
  }

  // FIXME: panicking
  #[test]
  fn test_sanitize_fail_code() {
    // code that has to fail
    const FAILS: [&str; 2] = [
      // more than one nesting in constructors
      "(Foo (Bar (Zaz x))) = (x)",
      // variable not declared in lhs
      "(Succ x) = (j)",
    ];

    for code in FAILS {
      let rule = read_rule(code).unwrap();
      match rule {
        None => panic!("Rule not parsed"),
        Some(v) => {
          let result = sanitize_rule(&v);
          assert!(matches!(result, Err(_)));
        }
      }
    }
  }

  #[test]
  fn test_rulebook_expected() {
    let file = "
      (Double (Zero)) = (Zero)
      (Double (Succ x)) = (Succ ( Succ (Double x)))
    ";

    let file = read_file(file).unwrap();
    let rulebook = gen_rulebook(&file);

    // rule_group testing
    // contains expected key
    assert!(rulebook.rule_group.contains_key("Double"));
    // contains expected number of keys
    assert_eq!(rulebook.rule_group.len(), 1);
    // key contains expected number of rules
    assert_eq!(rulebook.rule_group.get("Double").unwrap().1.len(), 2);
    // key contains expected arity
    assert_eq!(rulebook.rule_group.get("Double").unwrap().0, 1);

    // id_to_name e name_to_id testing
    // check expected length
    assert_eq!(rulebook.id_to_name.len(), 3);
    // check determinism and existence
    assert_eq!(rulebook.id_to_name.get(&0).unwrap(), "Double");
    assert_eq!(rulebook.id_to_name.get(&1).unwrap(), "Zero");
    assert_eq!(rulebook.id_to_name.get(&2).unwrap(), "Succ");
    // check cohesion
    let _size = rulebook.id_to_name.len();
    for (id, name) in rulebook.id_to_name {
      // assert name_to_id id will have same
      // id that generate name in id_to_name
      // also checks if the two maps have same length
      let id_to_compare = rulebook.name_to_id.get(&name).unwrap();
      assert_eq!(*id_to_compare, id);
    }

    // ctr_is_cal testing
    // expected key exist
    assert!(rulebook.ctr_is_cal.contains_key("Double"));
    // contains expected number of keys
    assert_eq!(rulebook.ctr_is_cal.len(), 1);
    // key contains expected value
    assert!(*rulebook.ctr_is_cal.get("Double").unwrap());
  }
}

=======
>>>>>>> 57ac9584
// Split rules that have nested cases, flattening them.
// I'm not proud of this code. Must improve considerably.
pub fn flatten(rules: &[lang::Rule]) -> Vec<lang::Rule> {
  // Unique name generator
  let mut name_count = 0;
  fn fresh(name_count: &mut u64) -> u64 {
    let name = *name_count;
    *name_count += 1;
    name
  }

  // Checks if this rule has nested patterns, and must be splitted
  #[rustfmt::skip]
  fn must_split(lhs: &lang::Term) -> bool {
/**/if let lang::Term::Ctr { ref args, .. } = *lhs {
/*  */for arg in args {
/*  H */if let lang::Term::Ctr { args: ref arg_args, .. } = **arg {
/*   A  */for field in arg_args {
/*    D   */if is_tested(field) {
/* ─=≡ΣO)   */return true;
/*    U   */}
/*   K  */}
/*  E */}
/* N*/}
/**/} false
  }

  fn is_tested(term: &lang::Term) -> bool {
    matches!(term, lang::Term::Ctr { .. } | lang::Term::U32 { .. })
  }

  // Checks true if every time that `a` matches, `b` will match too
  fn matches_together(a: &lang::Rule, b: &lang::Rule) -> bool {
    if let (
      lang::Term::Ctr { name: ref _a_name, args: ref a_args },
      lang::Term::Ctr { name: ref _b_name, args: ref b_args },
    ) = (&*a.lhs, &*b.lhs)
    {
      for (a_arg, b_arg) in a_args.iter().zip(b_args) {
        match **a_arg {
          lang::Term::Ctr { name: ref a_arg_name, args: ref a_arg_args } => match **b_arg {
            lang::Term::Ctr { name: ref b_arg_name, args: ref b_arg_args } => {
              if a_arg_name != b_arg_name || a_arg_args.len() != b_arg_args.len() {
                return false;
              }
            }
            lang::Term::U32 { .. } => {
              return false;
            }
            lang::Term::Var { .. } => {
              println!("Sorry! HVM can't flatten this nested case:");
              println!();
              println!("  {}", a);
              println!();
              println!("Because of the argument '{}', in:", b_arg);
              println!();
              println!("  {}", b);
              println!();
              println!("This is a HVM limitation, and will be fixed in a future.");
              println!();
              std::process::exit(1);
            }
            _ => {}
          },
          lang::Term::U32 { numb: a_arg_numb } => match **b_arg {
            lang::Term::U32 { numb: b_arg_numb } => {
              if a_arg_numb != b_arg_numb {
                return false;
              }
            }
            lang::Term::Ctr { .. } => {
              return false;
            }
            _ => {}
          },
          _ => {}
        }
      }
    }
    true
  }

  fn split_group(rules: &[lang::Rule], name_count: &mut u64) -> Vec<lang::Rule> {
    let mut skip: HashSet<usize> = HashSet::new();
    let mut new_rules: Vec<lang::Rule> = Vec::new();
    for i in 0..rules.len() {
      if !skip.contains(&i) {
        let rule = &rules[i];
        //println!("- {}", rule);
        if must_split(&rule.lhs) {
          if let lang::Term::Ctr { ref name, ref args } = *rule.lhs {
            let mut new_group: Vec<lang::Rule> = Vec::new();
            let new_lhs_name: String = name.clone();
            let new_rhs_name: String = format!("{}.{}", name, fresh(name_count));
            let mut new_lhs_args: Vec<Box<lang::Term>> = Vec::new();
            let mut new_rhs_args: Vec<Box<lang::Term>> = Vec::new();
            for arg in args {
              match &**arg {
                lang::Term::Ctr { name: ref arg_name, args: ref arg_args } => {
                  let new_arg_name = arg_name.clone();
                  let mut new_arg_args = Vec::new();
                  for field in arg_args {
                    match &**field {
                      lang::Term::Ctr { .. } => {
                        let var_name = format!(".{}", fresh(name_count));
                        new_arg_args.push(Box::new(lang::Term::Var { name: var_name.clone() }));
                        new_rhs_args.push(Box::new(lang::Term::Var { name: var_name.clone() }));
                      }
                      lang::Term::U32 { .. } => {
                        let var_name = format!(".{}", fresh(name_count));
                        new_arg_args.push(Box::new(lang::Term::Var { name: var_name.clone() }));
                        new_rhs_args.push(Box::new(lang::Term::Var { name: var_name.clone() }));
                      }
                      lang::Term::Var { .. } => {
                        new_arg_args.push(field.clone());
                        new_rhs_args.push(field.clone());
                      }
                      _ => {
                        panic!("?");
                      }
                    }
                  }
                  new_lhs_args
                    .push(Box::new(lang::Term::Ctr { name: new_arg_name, args: new_arg_args }));
                }
                lang::Term::Var { .. } => {
                  new_lhs_args.push(Box::new(*arg.clone()));
                  new_rhs_args.push(Box::new(*arg.clone()));
                }
                _ => {}
              }
            }
            let new_lhs = Box::new(lang::Term::Ctr { name: new_lhs_name, args: new_lhs_args });
            let new_rhs =
              Box::new(lang::Term::Ctr { name: new_rhs_name.clone(), args: new_rhs_args });
            new_group.push(lang::Rule { lhs: new_lhs, rhs: new_rhs });

            let _new_rule_name = format!(".{}", fresh(name_count));

            for (j, other) in rules.iter().enumerate().skip(i) {
              if matches_together(rule, other) {
                skip.insert(j);
                if let lang::Term::Ctr { name: ref _other_name, args: ref other_args } = &*other.lhs
                {
                  let other_new_lhs_name = new_rhs_name.clone();
                  let mut other_new_lhs_args = Vec::new();
                  for other_arg in other_args {
                    match &**other_arg {
                      lang::Term::Ctr { name: ref _other_arg_name, args: ref other_arg_args } => {
                        for other_field in other_arg_args {
                          other_new_lhs_args.push(other_field.clone());
                        }
                      }
                      lang::Term::U32 { .. } => {}
                      lang::Term::Var { .. } => {
                        other_new_lhs_args.push(other_arg.clone());
                      }
                      _ => {}
                    }
                  }
                  let other_new_lhs = Box::new(lang::Term::Ctr {
                    name: other_new_lhs_name,
                    args: other_new_lhs_args,
                  });
                  let other_new_rhs = other.rhs.clone();
                  //println!("~~ {} = {}", other_new_lhs, other_new_rhs);
                  new_group.push(lang::Rule { lhs: other_new_lhs, rhs: other_new_rhs });
                }
              }
            }
            for rule in split_group(&new_group, name_count) {
              new_rules.push(rule);
            }
          } else {
            panic!("Invalid left-hand side.");
          }
        } else {
          new_rules.push(rules[i].clone());
        }
      }
    }
    new_rules
  }

  // Groups rules by function name
  let mut groups: HashMap<String, Vec<lang::Rule>> = HashMap::new();
  for rule in rules {
    if let lang::Term::Ctr { ref name, .. } = *rule.lhs {
      if let Some(group) = groups.get_mut(name) {
        group.push(rule.clone());
      } else {
        groups.insert(name.clone(), vec![rule.clone()]);
      }
    }
  }

  // For each group, split its internal rules
  let mut new_rules = Vec::new();
  for (_name, rules) in groups {
    for rule in split_group(&rules, &mut name_count) {
      new_rules.push(rule);
    }
  }

  new_rules
}

//pub fn new_flatten(_rules: &[lang::Rule]) -> Vec<Vec<lang::Rule>> {
//  // iterate through rules return remaining rules and aux rules to go recursively
//  let mut ret: Vec<lang::Rule> = Vec::new();
//  let mut remaining = Vec::from(rules);
//  let mut filtered: Vec<lang::Rule> = Vec::new();
//  while remaining.len() > 0 {
//      break;
//  }
//  Vec::new()
//}

#[cfg(test)]
mod tests {
  use core::panic;

  use super::{gen_rulebook, sanitize_rule};
  use crate::language as lang;
  use crate::language::{read_file, read_rule};

  #[test]
  fn test_sanitize_expected_code() {
    // code and expected code after sanitize
    let codes = [
      (
        "(Foo a b c) = (+c (+c (+b (+ b b))))",
        "(Foo * x1 x2) = dup x2.0 x2.1 = x2; dup c.0 x1.0 = x1; dup x1.1 x1.2 = c.0; (+ x2.0 (+ x2.1 (+ x1.0 (+ x1.1 x1.2))))",
      ),
      (
        "(Foo a b c d e f g h i j k l m n) = (+ (+ a a) i)",
        "(Foo x0 * * * * * * * x8 * * * * *) = let x8.0 = x8; dup x0.0 x0.1 = x0; (+ (+ x0.0 x0.1) x8.0)"
      ),
      (
        "(Double (Zero)) = (Zero)",
        "(Double (Zero)) = (Zero)"
      ),
      (
        "(Double (Succ a)) = (Double (Succ (Succ a)))",
        "(Double (Succ x0)) = let x0.0 = x0; (Double (Succ (Succ x0.0)))"
      )
    ];

    // test if after sanitize all are equal
    // to the expected
    for (code, expected) in codes {
      let rule = read_rule(code).unwrap();
      match rule {
        None => panic!("Rule not parsed"),
        Some(v) => {
          let result = sanitize_rule(&v);
          match result {
            Ok(rule) => assert_eq!(rule.to_string(), expected),
            Err(_) => panic!("Rule not sanitized"),
          }
        }
      }
    }
  }

  #[test]
  fn test_sanitize_fail_code() {
    // code that has to fail
    const FAILS: [&str; 2] = [
      // more than one nesting in constructors
      "(Foo (Bar (Zaz x))) = (x)",
      // variable not declared in lhs
      "(Succ x) = (j)",
    ];

    for code in FAILS {
      let rule = read_rule(code).unwrap();
      match rule {
        None => panic!("Rule not parsed"),
        Some(v) => {
          let result = sanitize_rule(&v);
          assert!(matches!(result, Err(_)));
        }
      }
    }
  }

  #[test]
  fn test_rulebook_expected() {
    let file = "
      (Double (Zero)) = (Zero)
      (Double (Succ x)) = (Succ ( Succ (Double x)))
    ";

    let file = read_file(file).unwrap();
    let rulebook = gen_rulebook(&file);

    // rule_group testing
    // contains expected key
    assert!(rulebook.rule_group.contains_key("Double"));
    // contains expected number of keys
    assert_eq!(rulebook.rule_group.len(), 1);
    // key contains expected number of rules
    assert_eq!(rulebook.rule_group.get("Double").unwrap().1.len(), 2);
    // key contains expected arity
    assert_eq!(rulebook.rule_group.get("Double").unwrap().0, 1);

    // id_to_name e name_to_id testing
    // check expected length
    assert_eq!(rulebook.id_to_name.len(), 3);
    // check determinism and existence
    assert_eq!(rulebook.id_to_name.get(&0).unwrap(), "Double");
    assert_eq!(rulebook.id_to_name.get(&1).unwrap(), "Zero");
    assert_eq!(rulebook.id_to_name.get(&2).unwrap(), "Succ");
    // check cohesion
    let _size = rulebook.id_to_name.len();
    for (id, name) in rulebook.id_to_name {
      // assert name_to_id id will have same
      // id that generate name in id_to_name
      // also checks if the two maps have same length
      let id_to_compare = rulebook.name_to_id.get(&name).unwrap();
      assert_eq!(*id_to_compare, id);
    }

    // ctr_is_cal testing
    // expected key exist
    assert!(rulebook.ctr_is_cal.contains_key("Double"));
    // contains expected number of keys
    assert_eq!(rulebook.ctr_is_cal.len(), 1);
    // key contains expected value
    assert!(*rulebook.ctr_is_cal.get("Double").unwrap());
  }

  fn show_var(i: i32) -> String {
    put_suffix("x", i)
  }
  fn put_suffix(prefix: &str, i: i32) -> String {
    prefix.to_owned() + "." + &i.to_string()
  }

  // this function takes a rule that may have nested patterns and returns
  // a rule that only matches one layer of constructors and then calls an
  // auxiliary def.
  // look at "first_layer" tests for examples
  // i bet this could be shorter and clearer, but I'm still getting used to rust
  fn first_layer(rule: &lang::Rule, n: i32) -> Option<lang::Rule> {
    if let lang::Term::Ctr { ref name, ref args } = *rule.lhs {
      let mut i = 0;
      let mut lhs_args: Vec<Box<lang::Term>> = Vec::new();
      let mut rhs_args: Vec<Box<lang::Term>> = Vec::new();
      let mut ok = true;
      for arg in args {
        match **arg {
          lang::Term::Ctr { name: ref arg_name, args: ref arg_args } => {
            let mut new_arg_args: Vec<Box<lang::Term>> = Vec::new();
            for _ in arg_args {
              let var_name = show_var(i);
              i += 1;
              let var = Box::new(lang::Term::Var { name: var_name });
              new_arg_args.push(var.clone());
              rhs_args.push(var);
            }
            let new_arg = Box::new(lang::Term::Ctr { name: arg_name.clone(), args: new_arg_args });
            lhs_args.push(new_arg);
          }
          lang::Term::Var { .. } => {
            let var_name = show_var(i);
            i += 1;
            let new_var = Box::new(lang::Term::Var { name: var_name });
            rhs_args.push(new_var.clone());
            lhs_args.push(new_var);
          }
          _ => {
            ok = false;
            break;
          }
        }
      }
      if ok {
        let lhs = Box::new(lang::Term::Ctr { name: name.to_string(), args: lhs_args });
        let rhs = Box::new(lang::Term::Ctr { name: put_suffix(name, n), args: rhs_args });
        Some(lang::Rule { lhs, rhs })
      } else {
        None
      }
    } else {
      None
    }
  }
  // defines the auxiliary function that's on the right hand side
  // of the output of first_layer(rule, n)
  fn aux_def(rule: &lang::Rule, n: i32) -> Option<lang::Rule> {
    if let lang::Term::Ctr { name: ref lhs_name, args: ref lhs_args } = *rule.lhs {
      let mut ok = true;
      let mut lhs_new_args: Vec<Box<lang::Term>> = Vec::new();
      for arg in lhs_args {
        match **arg {
          lang::Term::Ctr { args: ref arg_args, .. } => {
            lhs_new_args.append(&mut arg_args.clone());
          }
          lang::Term::Var { ref name } => {
            lhs_new_args.push(Box::new(lang::Term::Var { name: name.clone() }));
          }
          _ => {
            ok = false;
            break;
          }
        }
      }
      if ok {
        let lhs = Box::new(lang::Term::Ctr { name: put_suffix(lhs_name, n), args: lhs_new_args });
        Some(lang::Rule { lhs, rhs: rule.rhs.clone() })
      } else {
        None
      }
    } else {
      None
    }
  }

  // checks that if a matches, then b matches, for a valid pair of rules
  fn sub_pattern(a: &lang::Rule, b: &lang::Rule) -> bool {
    sub_pattern_aux(&*a.lhs, &*b.lhs)
  }
  // i'm actually proud of this code
  fn sub_pattern_aux(a: &lang::Term, b: &lang::Term) -> bool {
    match (a, b) {
      (lang::Term::Var { .. }, lang::Term::Var { .. }) => true,
      (lang::Term::Ctr { .. }, lang::Term::Var { .. }) => true,
      (
        lang::Term::Ctr { name: a_name, args: a_args },
        lang::Term::Ctr { name: b_name, args: b_args },
      ) => {
        let mut compatible = true;
        for (a_arg, b_arg) in a_args.iter().zip(b_args) {
          compatible = compatible && sub_pattern_aux(&a_arg, &b_arg);
        }
        (a_name == b_name) && (a_args.len() == b_args.len()) && compatible
      }
      _ => false,
    }
  }
  // specializes rule_left to a subpattern of rule_right, if that's possible
  fn specialize_left_aux(
    rule_left_lhs: &lang::Term,
    rule_left_rhs: &lang::Term,
    rule_right_lhs: &lang::Term,
    rule_right_rhs: &lang::Term,
  ) -> Option<lang::Rule> {
    match (rule_left_lhs, rule_right_lhs) {
      (lang::Term::Var { .. }, lang::Term::Var { .. }) => None,
      _ => None,
    }
  }

  // TODO this will stackoverflow if the terms are big
  // but since we don't expect big terms on the rhs of equations i think this is ok
  fn replace(from: &str, to: &lang::Term, here: &lang::Term) -> lang::Term {
    match here {
      lang::Term::Var { name } => {
        if name == from {
          to.clone()
        } else {
          here.clone()
        }
      }
      lang::Term::Dup { nam0, nam1, expr, body } => lang::Term::Dup {
        nam0: nam0.clone(),
        nam1: nam1.clone(),
        expr: Box::new(replace(from, to, expr)),
        body: Box::new(replace(from, to, body)),
      },
      lang::Term::Let { name, expr, body } => lang::Term::Let {
        name: name.clone(),
        expr: Box::new(replace(from, to, expr)),
        body: Box::new(replace(from, to, body)),
      },
      lang::Term::Lam { name, body } => {
        lang::Term::Lam { name: name.clone(), body: Box::new(replace(from, to, body)) }
      }
      lang::Term::App { func, argm } => lang::Term::App {
        func: Box::new(replace(from, to, func)),
        argm: Box::new(replace(from, to, argm)),
      },
      lang::Term::Ctr { name, args } => {
        let mut new_args = Vec::new();
        for arg in args {
          let new_arg = Box::new(replace(from, to, arg));
          new_args.push(new_arg);
        }
        lang::Term::Ctr { name: name.clone(), args: new_args }
      }
      lang::Term::U32 { numb } => lang::Term::U32 { numb: *numb },
      lang::Term::Op2 { oper, val0, val1 } => lang::Term::Op2 {
        oper: *oper,
        val0: Box::new(replace(from, to, val0)),
        val1: Box::new(replace(from, to, val1)),
      },
    }
  }

  // examples for flattening algorithm
  // TODO include U32 in patterns too
  const EQ0: &str = "(Half (Succ (Succ x))) = (Succ (Half x))";
  const EQ0_FIRST_LAYER: &str = "(Half (Succ x.0)) = (Half.0 x.0)";
  const EQ0_AUX_DEF: &str = "(Half.0 (Succ x)) = (Succ (Half x))";

  const EQ1: &str = "(Foo (A (B x0)) x1 (B (C x2 x3) x4)) = (Bar x1 (Baz (C x4 x3) x2))";
  const EQ1_FIRST_LAYER: &str = "(Foo (A x.0) x.1 (B x.2 x.3)) = (Foo.0 x.0 x.1 x.2 x.3)";
  const EQ1_AUX_DEF: &str = "(Foo.0 (B x0) x1 (C x2 x3) x4) = (Bar x1 (Baz (C x4 x3) x2))";

  const EQ2: &str = "(Foo abacate (A (C banana cereja)) (B d e)) = (Bar Zero (Baz cereja d))";
  const EQ2_FIRST_LAYER: &str = "(Foo x.0 (A x.1) (B x.2 x.3)) = (Foo.0 x.0 x.1 x.2 x.3)";
  const EQ2_AUX_DEF: &str = "(Foo.0 abacate (C banana cereja) d e) = (Bar Zero (Baz cereja d))";

  //  const EQ1_EQ2_AUX_DEF: &str = "(Foo.0 x0 (A (C x1 x2)) x.3 x.4) = (Bar Zero (Baz x.2 x.3))";
  //  const EQ2_EQ1_AUX_DEF: &str = "(Foo (A (B x.0)) x.1 (C x.2 x.3) x.4) = (Bar (A x.1) (Baz (C x.4 x.3) x.2)";

  const TERM_VAR: &str = "x";
  const TERM_DUP: &str = "dup a b = x; x";
  const TERM_LET: &str = "let a = x; x";
  const TERM_LAM: &str = "λa x";
  const TERM_APP: &str = "(x x)";
  const TERM_CTR: &str = "(Pair x y x)";
  const TERM_U32: &str = "2";
  const TERM_OP2: &str = "(+ x x)";

  const TERM_TO: &str = "(Succ Zero)";

  const REPLACED_TERM_VAR: &str = "(Succ Zero)";
  const REPLACED_TERM_DUP: &str = "dup a b = (Succ Zero); (Succ Zero)";
  const REPLACED_TERM_LET: &str = "let a = (Succ Zero); (Succ Zero)";
  const REPLACED_TERM_LAM: &str = "λa (Succ Zero)";
  const REPLACED_TERM_APP: &str = "((Succ Zero) (Succ Zero))";
  const REPLACED_TERM_CTR: &str = "(Pair (Succ Zero) y (Succ Zero))";
  const REPLACED_TERM_U32: &str = "2";
  const REPLACED_TERM_OP2: &str = "(+ (Succ Zero) (Succ Zero))";
  #[test]
  fn replace_0() {
    let term_from = "x";
    let term_to = lang::read_term(TERM_TO).unwrap();

    let term_var = lang::read_term(TERM_VAR).unwrap();
    let term_dup = lang::read_term(TERM_DUP).unwrap();
    let term_let = lang::read_term(TERM_LET).unwrap();
    let term_lam = lang::read_term(TERM_LAM).unwrap();
    let term_app = lang::read_term(TERM_APP).unwrap();
    let term_ctr = lang::read_term(TERM_CTR).unwrap();
    let term_u32 = lang::read_term(TERM_U32).unwrap();
    let term_op2 = lang::read_term(TERM_OP2).unwrap();

    let replaced_term_var = lang::read_term(REPLACED_TERM_VAR).unwrap();
    let replaced_term_dup = lang::read_term(REPLACED_TERM_DUP).unwrap();
    let replaced_term_let = lang::read_term(REPLACED_TERM_LET).unwrap();
    let replaced_term_lam = lang::read_term(REPLACED_TERM_LAM).unwrap();
    let replaced_term_app = lang::read_term(REPLACED_TERM_APP).unwrap();
    let replaced_term_ctr = lang::read_term(REPLACED_TERM_CTR).unwrap();
    let replaced_term_u32 = lang::read_term(REPLACED_TERM_U32).unwrap();
    let replaced_term_op2 = lang::read_term(REPLACED_TERM_OP2).unwrap();

    assert_eq!(replace(term_from, &term_to, &term_var), *replaced_term_var);
    assert_eq!(replace(term_from, &term_to, &term_dup), *replaced_term_dup);
    assert_eq!(replace(term_from, &term_to, &term_let), *replaced_term_let);
    assert_eq!(replace(term_from, &term_to, &term_lam), *replaced_term_lam);
    assert_eq!(replace(term_from, &term_to, &term_app), *replaced_term_app);
    assert_eq!(replace(term_from, &term_to, &term_ctr), *replaced_term_ctr);
    assert_eq!(replace(term_from, &term_to, &term_u32), *replaced_term_u32);
    assert_eq!(replace(term_from, &term_to, &term_op2), *replaced_term_op2);
  }

  // TODO add tests that return None
  #[test]
  fn flatten_first_layer_0() {
    let nested: lang::Rule = lang::read_rule(EQ0).unwrap().unwrap();
    let expected_first_layer: Option<lang::Rule> =
      Some(lang::read_rule(EQ0_FIRST_LAYER).unwrap().unwrap());
    assert_eq!(first_layer(&nested, 0), expected_first_layer);
  }

  #[test]
  fn flatten_first_layer_1() {
    let nested: lang::Rule = lang::read_rule(EQ1).unwrap().unwrap();
    let expected_first_layer: Option<lang::Rule> =
      Some(lang::read_rule(EQ1_FIRST_LAYER).unwrap().unwrap());
    assert_eq!(first_layer(&nested, 0), expected_first_layer);
  }

  #[test]
  fn flatten_first_layer_2() {
    let nested: lang::Rule = lang::read_rule(EQ2).unwrap().unwrap();
    let expected_first_layer: Option<lang::Rule> =
      Some(lang::read_rule(EQ2_FIRST_LAYER).unwrap().unwrap());
    assert_eq!(first_layer(&nested, 0), expected_first_layer);
  }

  #[test]
  fn flatten_aux_def_0() {
    let nested: lang::Rule = lang::read_rule(EQ0).unwrap().unwrap();
    let expected_first_layer: Option<lang::Rule> =
      Some(lang::read_rule(EQ0_AUX_DEF).unwrap().unwrap());
    assert_eq!(aux_def(&nested, 0), expected_first_layer);
  }

  #[test]
  fn flatten_aux_def_1() {
    let nested: lang::Rule = lang::read_rule(EQ1).unwrap().unwrap();
    let expected_first_layer: Option<lang::Rule> =
      Some(lang::read_rule(EQ1_AUX_DEF).unwrap().unwrap());
    assert_eq!(aux_def(&nested, 0), expected_first_layer);
  }

  #[test]
  fn flatten_aux_def_2() {
    let nested: lang::Rule = lang::read_rule(EQ2).unwrap().unwrap();
    let expected_first_layer: Option<lang::Rule> =
      Some(lang::read_rule(EQ2_AUX_DEF).unwrap().unwrap());
    assert_eq!(aux_def(&nested, 0), expected_first_layer);
  }

  //  #[test]
  //  fn flatten_test() {
  //    let file = "
  //      (Half (Succ (Succ x))) = (Succ (Half x))
  //    ";
  //
  //    let file = read_file(file).unwrap();
  //    let old_flattened = flatten(&file.rules);
  //    let new_flattened = new_flatten(&file.rules);
  //    println!("old:\n{:?}", old_flattened);
  //    println!("new:\n{:?}", new_flattened);
  //    assert_eq!(2 + 2, 4);
  //  }
}<|MERGE_RESOLUTION|>--- conflicted
+++ resolved
@@ -433,125 +433,6 @@
   rules.iter().map(|rule| sanitize_rule(rule).unwrap()).collect()
 }
 
-<<<<<<< HEAD
-#[cfg(test)]
-mod tests {
-  use core::panic;
-
-  use super::{gen_rulebook, sanitize_rule};
-  use crate::language::{read_file, read_rule};
-
-  #[test]
-  fn test_sanitize_expected_code() {
-    // code and expected code after sanitize
-    let codes = [
-      (
-        "(Foo a b c) = (+c (+c (+b (+ b b))))",
-        "(Foo * x1 x2) = dup x2.0 x2.1 = x2; dup c.0 x1.0 = x1; dup x1.1 x1.2 = c.0; (+ x2.0 (+ x2.1 (+ x1.0 (+ x1.1 x1.2))))",
-      ),
-      (
-        "(Foo a b c d e f g h i j k l m n) = (+ (+ a a) i)",
-        "(Foo x0 * * * * * * * x8 * * * * *) = let x8.0 = x8; dup x0.0 x0.1 = x0; (+ (+ x0.0 x0.1) x8.0)"
-      ),
-      (
-        "(Double (Zero)) = (Zero)",
-        "(Double (Zero)) = (Zero)"
-      ),
-      (
-        "(Double (Succ a)) = (Double (Succ (Succ a)))",
-        "(Double (Succ x0)) = let x0.0 = x0; (Double (Succ (Succ x0.0)))"
-      )
-    ];
-
-    // test if after sanitize all are equal
-    // to the expected
-    for (code, expected) in codes {
-      let rule = read_rule(code).unwrap();
-      match rule {
-        None => panic!("Rule not parsed"),
-        Some(v) => {
-          let result = sanitize_rule(&v);
-          match result {
-            Ok(rule) => assert_eq!(rule.to_string(), expected),
-            Err(_) => panic!("Rule not sanitized"),
-          }
-        }
-      }
-    }
-  }
-
-  // FIXME: panicking
-  #[test]
-  fn test_sanitize_fail_code() {
-    // code that has to fail
-    const FAILS: [&str; 2] = [
-      // more than one nesting in constructors
-      "(Foo (Bar (Zaz x))) = (x)",
-      // variable not declared in lhs
-      "(Succ x) = (j)",
-    ];
-
-    for code in FAILS {
-      let rule = read_rule(code).unwrap();
-      match rule {
-        None => panic!("Rule not parsed"),
-        Some(v) => {
-          let result = sanitize_rule(&v);
-          assert!(matches!(result, Err(_)));
-        }
-      }
-    }
-  }
-
-  #[test]
-  fn test_rulebook_expected() {
-    let file = "
-      (Double (Zero)) = (Zero)
-      (Double (Succ x)) = (Succ ( Succ (Double x)))
-    ";
-
-    let file = read_file(file).unwrap();
-    let rulebook = gen_rulebook(&file);
-
-    // rule_group testing
-    // contains expected key
-    assert!(rulebook.rule_group.contains_key("Double"));
-    // contains expected number of keys
-    assert_eq!(rulebook.rule_group.len(), 1);
-    // key contains expected number of rules
-    assert_eq!(rulebook.rule_group.get("Double").unwrap().1.len(), 2);
-    // key contains expected arity
-    assert_eq!(rulebook.rule_group.get("Double").unwrap().0, 1);
-
-    // id_to_name e name_to_id testing
-    // check expected length
-    assert_eq!(rulebook.id_to_name.len(), 3);
-    // check determinism and existence
-    assert_eq!(rulebook.id_to_name.get(&0).unwrap(), "Double");
-    assert_eq!(rulebook.id_to_name.get(&1).unwrap(), "Zero");
-    assert_eq!(rulebook.id_to_name.get(&2).unwrap(), "Succ");
-    // check cohesion
-    let _size = rulebook.id_to_name.len();
-    for (id, name) in rulebook.id_to_name {
-      // assert name_to_id id will have same
-      // id that generate name in id_to_name
-      // also checks if the two maps have same length
-      let id_to_compare = rulebook.name_to_id.get(&name).unwrap();
-      assert_eq!(*id_to_compare, id);
-    }
-
-    // ctr_is_cal testing
-    // expected key exist
-    assert!(rulebook.ctr_is_cal.contains_key("Double"));
-    // contains expected number of keys
-    assert_eq!(rulebook.ctr_is_cal.len(), 1);
-    // key contains expected value
-    assert!(*rulebook.ctr_is_cal.get("Double").unwrap());
-  }
-}
-
-=======
->>>>>>> 57ac9584
 // Split rules that have nested cases, flattening them.
 // I'm not proud of this code. Must improve considerably.
 pub fn flatten(rules: &[lang::Rule]) -> Vec<lang::Rule> {
