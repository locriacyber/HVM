use crate::language as lang;
use std::collections::{HashMap, HashSet};

// RuleBook
// ========

// A RuleBook is a file ready for compilation. It includes:
// - rule_group: sanitized rules grouped by function
// - id_to_name: maps ctr ids to names
// - name_to_id: maps ctr names to ids
// - ctr_is_cal: true if a ctr is used as a function
// A sanitized rule has all its variables renamed to have unique names.
// Variables that are never used are renamed to "*".
#[derive(Debug)]
pub struct RuleBook {
  pub rule_group: HashMap<String, RuleGroup>,
  pub name_count: u64,
  pub id_to_name: HashMap<u64, String>,
  pub name_to_id: HashMap<String, u64>,
  pub ctr_is_cal: HashMap<String, bool>,
}

pub fn get_builtin_ctr(ctr: &str) -> u64 {
  BUILTIN_NAMES
    .iter()
    .enumerate()
    .find_map(|(id, builtin_ctr)| if *builtin_ctr == ctr { Some(id as u64) } else { None })
    .unwrap_or_else(|| panic!("{} is not a builtin constructor!", ctr))
}

pub type RuleGroup = (usize, Vec<lang::Rule>);

// If you change the order of these, also change any occurances in runtime.c
pub const BUILTIN_NAMES: &[&str] = &["StrNil", "StrCons"];

// Creates an empty rulebook
pub fn new_rulebook() -> RuleBook {
  let mut rb = RuleBook {
    rule_group: HashMap::new(),
    name_count: 0,
    name_to_id: HashMap::new(),
    id_to_name: HashMap::new(),
    ctr_is_cal: HashMap::new(),
  };
  for ctr in BUILTIN_NAMES {
    let id = rb.name_count;
    rb.name_count += 1;
    rb.name_to_id.insert(ctr.to_string(), id);
    rb.id_to_name.insert(id, ctr.to_string());
  }
  rb
}

fn register_name(book: &mut RuleBook, name: &str) {
  let id = book.name_to_id.get(name);
  if id.is_none() {
    book.name_to_id.insert(name.to_string(), book.name_count);
    book.id_to_name.insert(book.name_count, name.to_string());
    book.name_count += 1;
  }
}

// Adds a group to a rulebook
pub fn add_group(book: &mut RuleBook, name: &str, group: &RuleGroup) {
  fn register_names(book: &mut RuleBook, term: &lang::Term) {
    match term {
      lang::Term::Dup { expr, body, .. } => {
        register_names(book, expr);
        register_names(book, body);
      }
      lang::Term::Let { expr, body, .. } => {
        register_names(book, expr);
        register_names(book, body);
      }
      lang::Term::Lam { body, .. } => {
        register_names(book, body);
      }
      lang::Term::App { func, argm, .. } => {
        register_names(book, func);
        register_names(book, argm);
      }
      lang::Term::Op2 { val0, val1, .. } => {
        register_names(book, val0);
        register_names(book, val1);
      }
      lang::Term::Ctr { name, args } => {
        register_name(book, name);
        for arg in args {
          register_names(book, arg);
        }
      }
      _ => (),
    }
  }

  // Inserts the group on the book
  book.rule_group.insert(name.to_string(), group.clone());

  // Builds its metadata (name_to_id, id_to_name, ctr_is_cal)
  for rule in &group.1 {
    register_names(book, &rule.lhs);
    register_names(book, &rule.rhs);
    if let lang::Term::Ctr { ref name, .. } = *rule.lhs {
      book.ctr_is_cal.insert(name.clone(), true);
    }
  }
}

// Converts a file to a rulebook
pub fn gen_rulebook(file: lang::File) -> RuleBook {
  // Creates an empty rulebook
  let mut book = new_rulebook();

  // Flattens, sanitizes and groups this file's rules
  let groups = group_rules(sanitize_rules(flatten(&file.rules)).into_iter());

  // Adds each group
  for (name, group) in groups.iter() {
    add_group(&mut book, name, group);
  }

  book
}

// Groups rules by name. For example:
//   (add (succ a) (succ b)) = (succ (succ (add a b)))
//   (add (succ a) (zero)  ) = (succ a)
//   (add (zero)   (succ b)) = (succ b)
//   (add (zero)   (zero)  ) = (zero)
// This is a group of 4 rules starting with the "add" name.
pub fn group_rules<T>(rules: T) -> HashMap<String, RuleGroup> where T: std::iter::Iterator<Item=lang::Rule> {
  let mut groups: HashMap<String, RuleGroup> = HashMap::new();
  for rule in rules {
    if let lang::Term::Ctr { ref name, ref args } = *rule.lhs {
      let group = groups.get_mut(name);
      match group {
        None => {
          groups.insert(name.clone(), (args.len(), Vec::from([rule.clone()])));
        }
        Some((_arity, rules)) => {
          rules.push(rule.clone());
        }
      }
    }
  }
  groups
}

pub fn is_global_name(name: &str) -> bool {
  !name.is_empty() && name.starts_with(&"$")
}

use crate::sanitize::*;

// Duplicates all variables that are used more than once.
// The process is done generating auxiliary variables and
// applying dup on them.
pub fn duplicator(
  name: &str,
  expr: &lang::Term,
  body: lang::Term,
  uses: &HashMap<String, u64>,
) -> lang::Term {
  let amount = uses.get(name).copied();

  match amount {
    // if not used nothing is done
    None => body,
    Some(x) => {
      match x.cmp(&1) {
        // if not used nothing is done
        std::cmp::Ordering::Less => body,
        // if used once just make a let then
        std::cmp::Ordering::Equal => {
          lang::Term::Let { name: format!("{}.0", name), expr: Box::new(expr.clone()), body: Box::new(body) }
        }
        // if used more then once duplicate
        std::cmp::Ordering::Greater => {
          let amount = amount.unwrap(); // certainly is not None
          let duplicated_times = amount - 1; // times that name is duplicated
          let aux_qtt = amount - 2; // quantity of aux variables
          let mut vars = vec![];

          // generate name for duplicated variables
          for i in (aux_qtt..duplicated_times * 2).rev() {
            let i = i - aux_qtt; // moved to 0,1,..
            let key = format!("{}.{}", name, i);
            vars.push(key);
          }

          // generate name for aux variables
          for i in (0..aux_qtt).rev() {
            let key = format!("c.{}", i);
            vars.push(key);
          }

          // use aux variables to duplicate the variable
          lang::Term::Dup {
            nam0: vars.pop().unwrap(),
            nam1: vars.pop().unwrap(),
            expr: Box::new(expr.clone()),
            body: duplicator_go(1, duplicated_times, Box::new(body), &mut vars),
          }
        }
      }
    }
  }
}

// Recursive aux function to duplicate one variable
// an amount of times
fn duplicator_go(
  i: u64,
  duplicated_times: u64,
  body: Box<lang::Term>,
  vars: &mut Vec<String>,
) -> Box<lang::Term> {
  if i == duplicated_times {
    body
  } else {
    let nam0 = vars.pop().unwrap();
    let nam1 = vars.pop().unwrap();
    let exp0 = Box::new(lang::Term::Var { name: format!("c.{}", i - 1) });
    Box::new(lang::Term::Dup {
      nam0,
      nam1,
      expr: exp0,
      body: duplicator_go(i + 1, duplicated_times, body, vars),
    })
  }
}


// FIXME: right now, the sanitizer isn't able to identify if a scopeless lambda doesn't use its
// bound variable, so it won't set the "eras" flag to "true" in this case, but it should.

// This big function sanitizes a rule. That has the following effect:
// - All variables are renamed to have a global unique name.
// - All variables are linearized.
//   - If they're used more than once, dups are inserted.
//   - If they're used once, nothing changes.
//   - If they're never used, their name is changed to "*".
// Example:
//   - sanitizing: `(Foo a b) = (+ a a)`
//   - results in: `(Foo x0 *) = dup x0.0 x0.1 = x0; (+ x0.0 x0.1)`
pub fn sanitize_rule_inplace(rule: &mut lang::Rule) -> Result<(), String> {
  // Pass through the lhs of the function generating new names
  // for every variable found in the style described before with
  // the fresh function. Also checks if rule's left side is valid.
<<<<<<< HEAD
  // BTree is used here for determinism (HashMap does not maintain
  // order among executions)
  type NameTable = BTreeMap<String, String>;
  fn create_fresh(
    rule: &lang::Rule,
    fresh: &mut dyn FnMut() -> String,
  ) -> Result<NameTable, String> {
    let mut table = BTreeMap::new();

    let lhs = &rule.lhs;
    if let lang::Term::Ctr { name: _, ref args } = **lhs {
      for arg in args {
        match &**arg {
          lang::Term::Var { name, .. } => {
            table.insert(name.clone(), fresh());
          }
          lang::Term::Ctr { args, .. } => {
            for arg in args {
              if let lang::Term::Var { name } = &**arg {
                table.insert(name.clone(), fresh());
              }
            }
          }
          lang::Term::Const(lang::Const::U32 { .. }) => {}
          _ => {
            return Err("Invalid left-hand side".to_owned());
          }
        }
      }
    } else {
      return Err("Invalid left-hand side".to_owned());
    }

    Ok(table)
  }

  struct CtxSanitizeTerm<'a> {
    uses: &'a mut HashMap<String, u64>,
    fresh: &'a mut dyn FnMut() -> String,
  }

  // Sanitize one term, following the described in main function
  fn sanitize_term(
    term: &lang::Term,
    lhs: bool,
    tbl: &mut NameTable,
    ctx: &mut CtxSanitizeTerm,
  ) -> Result<Box<lang::Term>, String> {
    fn rename_erased(name: &mut String, uses: &HashMap<String, u64>) {
      if !is_global_name(name) && uses.get(name).copied() <= Some(0) {
        *name = "*".to_string();
      }
    }
    let term = match term {
      lang::Term::Var { name } => {
        if lhs {
          let mut name = tbl.get(name).unwrap_or(name).clone();
          rename_erased(&mut name, ctx.uses);
          Box::new(lang::Term::Var { name })
        } else if is_global_name(name) {
          if tbl.get(name).is_some() {
            panic!("Using a global variable more than once isn't supported yet. Use an explicit 'let' to clone it. {} {:?}", name, tbl.get(name));
          } else {
            tbl.insert(name.clone(), String::new());
            Box::new(lang::Term::Var { name: name.clone() })
          }
        } else {
          // create a var with the name generated before
          // concatenated with '.{{times_used}}'
          if let Some(name) = tbl.get(name) {
            let used = { *ctx.uses.entry(name.clone()).and_modify(|x| *x += 1).or_insert(1) };
            let name = format!("{}.{}", name, used - 1);
            Box::new(lang::Term::Var { name })
          //} else if is_global_name(&name) {
          // println!("Allowed unbound variable: {}", name);
          // Box::new(lang::Term::Var { name: name.clone() })
          } else {
            return Err(format!("Unbound variable: `{}`.", name));
          }
        }
      }
      lang::Term::Dup { expr, body, nam0, nam1 } => {
        let new_nam0 = (ctx.fresh)();
        let new_nam1 = (ctx.fresh)();
        let expr = sanitize_term(expr, lhs, tbl, ctx)?;
        let got_nam0 = tbl.remove(nam0);
        let got_nam1 = tbl.remove(nam1);
        tbl.insert(nam0.clone(), new_nam0.clone());
        tbl.insert(nam1.clone(), new_nam1.clone());
        let body = sanitize_term(body, lhs, tbl, ctx)?;
        tbl.remove(nam0);
        if let Some(x) = got_nam0 {
          tbl.insert(nam0.clone(), x);
        }
        tbl.remove(nam1);
        if let Some(x) = got_nam1 {
          tbl.insert(nam1.clone(), x);
        }
        let nam0 = format!("{}.0", new_nam0);
        let nam1 = format!("{}.0", new_nam1);
        let term = lang::Term::Dup { nam0, nam1, expr, body };
        Box::new(term)
      }
      lang::Term::Let { name, expr, body } => {
        let new_name = (ctx.fresh)();
        let expr = sanitize_term(expr, lhs, tbl, ctx)?;
        let got_name = tbl.remove(name);
        tbl.insert(name.clone(), new_name.clone());
        let body = sanitize_term(body, lhs, tbl, ctx)?;
        tbl.remove(name);
        if let Some(x) = got_name {
          tbl.insert(name.clone(), x);
        }
        duplicator(&new_name, expr, body, ctx.uses)
      }
      lang::Term::Lam { name, body } => {
        let mut new_name = if is_global_name(name) { name.clone() } else { (ctx.fresh)() };
        let got_name = tbl.remove(name);
        tbl.insert(name.clone(), new_name.clone());
        let body = sanitize_term(body, lhs, tbl, ctx)?;
        tbl.remove(name);
        if let Some(x) = got_name {
          tbl.insert(name.clone(), x);
        }
        let expr = Box::new(lang::Term::Var { name: new_name.clone() });
        let body = duplicator(&new_name, expr, body, ctx.uses);
        rename_erased(&mut new_name, ctx.uses);
        let term = lang::Term::Lam { name: new_name, body };
        Box::new(term)
      }
      lang::Term::App { func, argm } => {
        let func = sanitize_term(func, lhs, tbl, ctx)?;
        let argm = sanitize_term(argm, lhs, tbl, ctx)?;
        let term = lang::Term::App { func, argm };
        Box::new(term)
      }
      lang::Term::Ctr { name, args } => {
        let mut n_args = Vec::with_capacity(args.len());
        for arg in args {
          let arg = sanitize_term(arg, lhs, tbl, ctx)?;
          n_args.push(arg);
        }
        let term = lang::Term::Ctr { name: name.clone(), args: n_args };
        Box::new(term)
      }
      lang::Term::Op2 { oper, val0, val1 } => {
        let val0 = sanitize_term(val0, lhs, tbl, ctx)?;
        let val1 = sanitize_term(val1, lhs, tbl, ctx)?;
        let term = lang::Term::Op2 { oper: *oper, val0, val1 };
        Box::new(term)
      }
      lang::Term::Const(con) => Box::new(lang::Term::Const(con.clone())),
    };

    Ok(term)
  }

  // Duplicates all variables that are used more than once.
  // The process is done generating auxiliary variables and
  // applying dup on them.
  fn duplicator(
    name: &str,
    expr: Box<lang::Term>,
    body: Box<lang::Term>,
    uses: &HashMap<String, u64>,
  ) -> Box<lang::Term> {
    let amount = uses.get(name).copied();

    match amount {
      // if not used nothing is done
      None => body,
      Some(x) => {
        match x.cmp(&1) {
          // if not used nothing is done
          std::cmp::Ordering::Less => body,
          // if used once just make a let then
          std::cmp::Ordering::Equal => {
            let term = lang::Term::Let { name: format!("{}.0", name), expr, body };
            Box::new(term)
          }
          // if used more then once duplicate
          std::cmp::Ordering::Greater => {
            let amount = amount.unwrap(); // certainly is not None
            let duplicated_times = amount - 1; // times that name is duplicated
            let aux_qtt = amount - 2; // quantity of aux variables
            let mut vars = vec![];

            // generate name for duplicated variables
            for i in (aux_qtt..duplicated_times * 2).rev() {
              let i = i - aux_qtt; // moved to 0,1,..
              let key = format!("{}.{}", name, i);
              vars.push(key);
            }

            // generate name for aux variables
            for i in (0..aux_qtt).rev() {
              let key = format!("c.{}", i);
              vars.push(key);
            }

            // use aux variables to duplicate the variable
            let dup = lang::Term::Dup {
              nam0: vars.pop().unwrap(),
              nam1: vars.pop().unwrap(),
              expr,
              body: duplicator_go(1, duplicated_times, body, &mut vars),
            };

            Box::new(dup)
          }
        }
      }
    }
  }

  // Recursive aux function to duplicate one variable
  // an amount of times
  fn duplicator_go(
    i: u64,
    duplicated_times: u64,
    body: Box<lang::Term>,
    vars: &mut Vec<String>,
  ) -> Box<lang::Term> {
    if i == duplicated_times {
      body
    } else {
      let nam0 = vars.pop().unwrap();
      let nam1 = vars.pop().unwrap();
      let exp0 = Box::new(lang::Term::Var { name: format!("c.{}", i - 1) });
      Box::new(lang::Term::Dup {
        nam0,
        nam1,
        expr: exp0,
        body: duplicator_go(i + 1, duplicated_times, body, vars),
      })
    }
  }
=======
>>>>>>> bb1662cf

  let mut size = 0;
  let mut uses: HashMap<String, u64> = HashMap::new();

  // creates a new name for a variable
  // the first will receive x0, second x1, ...
  let mut fresh = || {
    let key = format!("x{}", size);
    size += 1;
    key
  };

  // generate table containing the new_names following
  // pattern described before
  let table = create_fresh(rule, &mut fresh)?;

  // create context for sanitize_term
  let mut ctx = CtxSanitizeTerm { uses: &mut uses, fresh: &mut fresh };

  // sanitize left and right sides
  // let lang::Rule { lhs, rhs } = rule;
  let lhs = &mut *rule.lhs;
  let rhs = &mut *rule.rhs;

  sanitize_term_inplace(lhs, true, &mut table.clone(), &mut ctx)?;
  sanitize_term_inplace(rhs, false, &mut table.clone(), &mut ctx)?;

  // duplicate right side variables that are used more than once
  for (_key, value) in table {
    let expr = Box::new(lang::Term::Var { name: value.clone() });
    *rhs = duplicator(&value, &expr, rhs.clone(), &uses);
  }

  Ok(())
}

pub fn sanitize_rule(rule: &lang::Rule) -> Result<lang::Rule, String> {
  let mut rule = rule.clone();
  sanitize_rule_inplace(&mut rule)?;
  Ok(rule)
}

// Sanitizes all rules in a vector
pub fn sanitize_rules<T: std::iter::Iterator<Item=lang::Rule>>(rules: impl IntoIterator<IntoIter=T>) -> Vec<lang::Rule> {
  rules
    .into_iter()
    .map(|mut rule| {
      // optimize: no clone here
      
      match sanitize_rule_inplace(&mut rule) {
        Ok(()) => rule,
        Err(err) => {
          println!("{}", err);
          println!("On rule: `{}`.", rule);
          std::process::exit(0); // FIXME: avoid this, propagate this error upwards
        }
      }
    })
    .collect()
}

#[cfg(test)]
mod tests {
  use core::panic;

  use super::{gen_rulebook, sanitize_rule};
  use crate::{language::{read_file, read_rule}, rulebook::BUILTIN_NAMES};

  #[test]
  fn test_sanitize_expected_code() {
    // code and expected code after sanitize
    let codes = [
      (
        "(Foo a b c) = (+c (+c (+b (+ b b))))",
        "(Foo * x1 x2) = dup x2.0 x2.1 = x2; dup c.0 x1.0 = x1; dup x1.1 x1.2 = c.0; (+ x2.0 (+ x2.1 (+ x1.0 (+ x1.1 x1.2))))",
      ),
      (
        "(Foo a b c d e f g h i j k l m n) = (+ (+ a a) i)",
        "(Foo x0 * * * * * * * x8 * * * * *) = let x8.0 = x8; dup x0.0 x0.1 = x0; (+ (+ x0.0 x0.1) x8.0)"
      ),
      (
        "(Double (Zero)) = (Zero)",
        "(Double (Zero)) = (Zero)"
      ),
      (
        "(Double (Succ a)) = (Double (Succ (Succ a)))",
        "(Double (Succ x0)) = let x0.0 = x0; (Double (Succ (Succ x0.0)))"
      )
    ];

    // test if after sanitize all are equal
    // to the expected
    for (code, expected) in codes {
      let rule = read_rule(code).unwrap();
      match rule {
        None => panic!("Rule not parsed"),
        Some(v) => {
          let result = sanitize_rule(&v);
          match result {
            Ok(rule) => assert_eq!(rule.to_string(), expected),
            Err(_) => panic!("Rule not sanitized"),
          }
        }
      }
    }
  }

  // FIXME: panicking
  #[test]
  fn test_sanitize_fail_code() {
    // code that has to fail
    const FAILS: [&str; 2] = [
      // more than one nesting in constructors
      "(Foo (Bar (Zaz x))) = (x)",
      // variable not declared in lhs
      "(Succ x) = (j)",
    ];

    for code in FAILS {
      let rule = read_rule(code).unwrap();
      match rule {
        None => panic!("Rule not parsed"),
        Some(v) => {
          let result = sanitize_rule(&v);
          assert!(matches!(result, Err(_)));
        }
      }
    }
  }

  #[test]
  fn test_rulebook_expected() {
    let file = "
      (Double (Zero)) = (Zero)
      (Double (Succ x)) = (Succ ( Succ (Double x)))
    ";

    let file = read_file(file).unwrap();
    let rulebook = gen_rulebook(file);

    // rule_group testing
    // contains expected key
    assert!(rulebook.rule_group.contains_key("Double"));
    // contains expected number of keys
    assert_eq!(rulebook.rule_group.len(), 1);
    // key contains expected number of rules
    assert_eq!(rulebook.rule_group.get("Double").unwrap().1.len(), 2);
    // key contains expected arity
    assert_eq!(rulebook.rule_group.get("Double").unwrap().0, 1);

    // id_to_name e name_to_id testing
    // check expected length
    assert_eq!(rulebook.id_to_name.len(), BUILTIN_NAMES.len() + 3);
    // check determinism and existence
    assert_eq!(rulebook.id_to_name.get(&(BUILTIN_NAMES.len() as u64 + 0)).unwrap(), "Double");
    assert_eq!(rulebook.id_to_name.get(&(BUILTIN_NAMES.len() as u64 + 1)).unwrap(), "Zero");
    assert_eq!(rulebook.id_to_name.get(&(BUILTIN_NAMES.len() as u64 + 2)).unwrap(), "Succ");
    // check cohesion
    let _size = rulebook.id_to_name.len();
    for (id, name) in rulebook.id_to_name {
      // assert name_to_id id will have same
      // id that generate name in id_to_name
      // also checks if the two maps have same length
      let id_to_compare = rulebook.name_to_id.get(&name).unwrap();
      assert_eq!(*id_to_compare, id);
    }

    // ctr_is_cal testing
    // expected key exist
    assert!(rulebook.ctr_is_cal.contains_key("Double"));
    // contains expected number of keys
    assert_eq!(rulebook.ctr_is_cal.len(), 1);
    // key contains expected value
    assert!(*rulebook.ctr_is_cal.get("Double").unwrap());
  }
}

// Split rules that have nested cases, flattening them.
// I'm not proud of this code. Must improve considerably.
// optimize opputunity:: make this lazy iterator
pub fn flatten(rules: &[lang::Rule]) -> Vec<lang::Rule> {
  // Unique name generator
  let mut name_count = 0;
  fn fresh(name_count: &mut u64) -> u64 {
    let name = *name_count;
    *name_count += 1;
    name
  }

  // Checks if this rule has nested patterns, and must be splitted
  #[rustfmt::skip]
  fn must_split(lhs: &lang::Term) -> bool {
/**/if let lang::Term::Ctr { ref args, .. } = *lhs {
/*  */for arg in args {
/*  H */if let lang::Term::Ctr { args: ref arg_args, .. } = **arg {
/*   A  */for field in arg_args {
/*    D   */if is_tested(field) {
/* ─=≡ΣO)   */return true;
/*    U   */}
/*   K  */}
/*  E */}
/* N*/}
/**/} false
  }

  fn is_tested(term: &lang::Term) -> bool {
    matches!(term, lang::Term::Ctr { .. } | lang::Term::Const(lang::Const::U32 { .. }))
  }

  // Checks true if every time that `a` matches, `b` will match too
  fn matches_together(a: &lang::Rule, b: &lang::Rule) -> bool {
    if let (
      lang::Term::Ctr { name: ref _a_name, args: ref a_args },
      lang::Term::Ctr { name: ref _b_name, args: ref b_args },
    ) = (&*a.lhs, &*b.lhs)
    {
      for (a_arg, b_arg) in a_args.iter().zip(b_args) {
        match **a_arg {
          lang::Term::Ctr { name: ref a_arg_name, args: ref a_arg_args } => match **b_arg {
            lang::Term::Ctr { name: ref b_arg_name, args: ref b_arg_args } => {
              if a_arg_name != b_arg_name || a_arg_args.len() != b_arg_args.len() {
                return false;
              }
            }
            lang::Term::Const(_) => {
              return false;
            }
            lang::Term::Var { .. } => {
              println!("Sorry! HVM can't flatten this nested case:");
              println!();
              println!("  {}", a);
              println!();
              println!("Because of the argument '{}', in:", b_arg);
              println!();
              println!("  {}", b);
              println!();
              println!("This is a HVM limitation, and will be fixed in a future.");
              println!();
              std::process::exit(1);
            }
            _ => {}
          },
          lang::Term::Const(ref c0) => match **b_arg {
            lang::Term::Const(ref c1) => {
              if c0 != c1 {
                return false;
              }
            }
            lang::Term::Ctr { .. } => {
              return false;
            }
            _ => {}
          },
          _ => {}
        }
      }
    }
    true
  }

  fn split_group(rules: &[lang::Rule], name_count: &mut u64) -> Vec<lang::Rule> {
    let mut skip: HashSet<usize> = HashSet::new();
    let mut new_rules: Vec<lang::Rule> = Vec::new();
    for i in 0..rules.len() {
      if !skip.contains(&i) {
        let rule = &rules[i];
        //println!("- {}", rule);
        if must_split(&rule.lhs) {
          if let lang::Term::Ctr { ref name, ref args } = *rule.lhs {
            let mut new_group: Vec<lang::Rule> = Vec::new();
            let new_lhs_name: String = name.clone();
            let new_rhs_name: String = format!("{}.{}", name, fresh(name_count));
            let mut new_lhs_args: Vec<Box<lang::Term>> = Vec::new();
            let mut new_rhs_args: Vec<Box<lang::Term>> = Vec::new();
            for arg in args {
              match &**arg {
                lang::Term::Ctr { name: ref arg_name, args: ref arg_args } => {
                  let new_arg_name = arg_name.clone();
                  let mut new_arg_args = Vec::new();
                  for field in arg_args {
                    match &**field {
                      lang::Term::Ctr { .. } => {
                        let var_name = format!(".{}", fresh(name_count));
                        new_arg_args.push(Box::new(lang::Term::Var { name: var_name.clone() }));
                        new_rhs_args.push(Box::new(lang::Term::Var { name: var_name.clone() }));
                      }
                      lang::Term::Const(lang::Const::U32 { .. }) => {
                        let var_name = format!(".{}", fresh(name_count));
                        new_arg_args.push(Box::new(lang::Term::Var { name: var_name.clone() }));
                        new_rhs_args.push(Box::new(lang::Term::Var { name: var_name.clone() }));
                      }
                      lang::Term::Var { .. } => {
                        new_arg_args.push(field.clone());
                        new_rhs_args.push(field.clone());
                      }
                      _ => {
                        panic!("?");
                      }
                    }
                  }
                  new_lhs_args
                    .push(Box::new(lang::Term::Ctr { name: new_arg_name, args: new_arg_args }));
                }
                lang::Term::Var { .. } => {
                  new_lhs_args.push(Box::new(*arg.clone()));
                  new_rhs_args.push(Box::new(*arg.clone()));
                }
                _ => {}
              }
            }
            let new_lhs = Box::new(lang::Term::Ctr { name: new_lhs_name, args: new_lhs_args });
            let new_rhs =
              Box::new(lang::Term::Ctr { name: new_rhs_name.clone(), args: new_rhs_args });
            new_group.push(lang::Rule { lhs: new_lhs, rhs: new_rhs });

            let _new_rule_name = format!(".{}", fresh(name_count));

            for (j, other) in rules.iter().enumerate().skip(i) {
              if matches_together(rule, other) {
                skip.insert(j);
                if let lang::Term::Ctr { name: ref _other_name, args: ref other_args } = &*other.lhs
                {
                  let other_new_lhs_name = new_rhs_name.clone();
                  let mut other_new_lhs_args = Vec::new();
                  for other_arg in other_args {
                    match &**other_arg {
                      lang::Term::Ctr { name: ref _other_arg_name, args: ref other_arg_args } => {
                        for other_field in other_arg_args {
                          other_new_lhs_args.push(other_field.clone());
                        }
                      }
                      lang::Term::Const(lang::Const::U32 { .. }) => {}
                      lang::Term::Var { .. } => {
                        other_new_lhs_args.push(other_arg.clone());
                      }
                      _ => {}
                    }
                  }
                  let other_new_lhs = Box::new(lang::Term::Ctr {
                    name: other_new_lhs_name,
                    args: other_new_lhs_args,
                  });
                  let other_new_rhs = other.rhs.clone();
                  //println!("~~ {} = {}", other_new_lhs, other_new_rhs);
                  new_group.push(lang::Rule { lhs: other_new_lhs, rhs: other_new_rhs });
                }
              }
            }
            for rule in split_group(&new_group, name_count) {
              new_rules.push(rule);
            }
          } else {
            panic!("Invalid left-hand side.");
          }
        } else {
          new_rules.push(rules[i].clone());
        }
      }
    }
    new_rules
  }

  // Groups rules by function name
  let mut groups: HashMap<String, Vec<lang::Rule>> = HashMap::new();
  for rule in rules {
    if let lang::Term::Ctr { ref name, .. } = *rule.lhs {
      if let Some(group) = groups.get_mut(name) {
        group.push(rule.clone());
      } else {
        groups.insert(name.clone(), vec![rule.clone()]);
      }
    }
  }

  // For each group, split its internal rules
  let mut new_rules = Vec::new();
  for (_name, rules) in groups {
    for rule in split_group(&rules, &mut name_count) {
      new_rules.push(rule);
    }
  }

  new_rules
}<|MERGE_RESOLUTION|>--- conflicted
+++ resolved
@@ -247,246 +247,6 @@
   // Pass through the lhs of the function generating new names
   // for every variable found in the style described before with
   // the fresh function. Also checks if rule's left side is valid.
-<<<<<<< HEAD
-  // BTree is used here for determinism (HashMap does not maintain
-  // order among executions)
-  type NameTable = BTreeMap<String, String>;
-  fn create_fresh(
-    rule: &lang::Rule,
-    fresh: &mut dyn FnMut() -> String,
-  ) -> Result<NameTable, String> {
-    let mut table = BTreeMap::new();
-
-    let lhs = &rule.lhs;
-    if let lang::Term::Ctr { name: _, ref args } = **lhs {
-      for arg in args {
-        match &**arg {
-          lang::Term::Var { name, .. } => {
-            table.insert(name.clone(), fresh());
-          }
-          lang::Term::Ctr { args, .. } => {
-            for arg in args {
-              if let lang::Term::Var { name } = &**arg {
-                table.insert(name.clone(), fresh());
-              }
-            }
-          }
-          lang::Term::Const(lang::Const::U32 { .. }) => {}
-          _ => {
-            return Err("Invalid left-hand side".to_owned());
-          }
-        }
-      }
-    } else {
-      return Err("Invalid left-hand side".to_owned());
-    }
-
-    Ok(table)
-  }
-
-  struct CtxSanitizeTerm<'a> {
-    uses: &'a mut HashMap<String, u64>,
-    fresh: &'a mut dyn FnMut() -> String,
-  }
-
-  // Sanitize one term, following the described in main function
-  fn sanitize_term(
-    term: &lang::Term,
-    lhs: bool,
-    tbl: &mut NameTable,
-    ctx: &mut CtxSanitizeTerm,
-  ) -> Result<Box<lang::Term>, String> {
-    fn rename_erased(name: &mut String, uses: &HashMap<String, u64>) {
-      if !is_global_name(name) && uses.get(name).copied() <= Some(0) {
-        *name = "*".to_string();
-      }
-    }
-    let term = match term {
-      lang::Term::Var { name } => {
-        if lhs {
-          let mut name = tbl.get(name).unwrap_or(name).clone();
-          rename_erased(&mut name, ctx.uses);
-          Box::new(lang::Term::Var { name })
-        } else if is_global_name(name) {
-          if tbl.get(name).is_some() {
-            panic!("Using a global variable more than once isn't supported yet. Use an explicit 'let' to clone it. {} {:?}", name, tbl.get(name));
-          } else {
-            tbl.insert(name.clone(), String::new());
-            Box::new(lang::Term::Var { name: name.clone() })
-          }
-        } else {
-          // create a var with the name generated before
-          // concatenated with '.{{times_used}}'
-          if let Some(name) = tbl.get(name) {
-            let used = { *ctx.uses.entry(name.clone()).and_modify(|x| *x += 1).or_insert(1) };
-            let name = format!("{}.{}", name, used - 1);
-            Box::new(lang::Term::Var { name })
-          //} else if is_global_name(&name) {
-          // println!("Allowed unbound variable: {}", name);
-          // Box::new(lang::Term::Var { name: name.clone() })
-          } else {
-            return Err(format!("Unbound variable: `{}`.", name));
-          }
-        }
-      }
-      lang::Term::Dup { expr, body, nam0, nam1 } => {
-        let new_nam0 = (ctx.fresh)();
-        let new_nam1 = (ctx.fresh)();
-        let expr = sanitize_term(expr, lhs, tbl, ctx)?;
-        let got_nam0 = tbl.remove(nam0);
-        let got_nam1 = tbl.remove(nam1);
-        tbl.insert(nam0.clone(), new_nam0.clone());
-        tbl.insert(nam1.clone(), new_nam1.clone());
-        let body = sanitize_term(body, lhs, tbl, ctx)?;
-        tbl.remove(nam0);
-        if let Some(x) = got_nam0 {
-          tbl.insert(nam0.clone(), x);
-        }
-        tbl.remove(nam1);
-        if let Some(x) = got_nam1 {
-          tbl.insert(nam1.clone(), x);
-        }
-        let nam0 = format!("{}.0", new_nam0);
-        let nam1 = format!("{}.0", new_nam1);
-        let term = lang::Term::Dup { nam0, nam1, expr, body };
-        Box::new(term)
-      }
-      lang::Term::Let { name, expr, body } => {
-        let new_name = (ctx.fresh)();
-        let expr = sanitize_term(expr, lhs, tbl, ctx)?;
-        let got_name = tbl.remove(name);
-        tbl.insert(name.clone(), new_name.clone());
-        let body = sanitize_term(body, lhs, tbl, ctx)?;
-        tbl.remove(name);
-        if let Some(x) = got_name {
-          tbl.insert(name.clone(), x);
-        }
-        duplicator(&new_name, expr, body, ctx.uses)
-      }
-      lang::Term::Lam { name, body } => {
-        let mut new_name = if is_global_name(name) { name.clone() } else { (ctx.fresh)() };
-        let got_name = tbl.remove(name);
-        tbl.insert(name.clone(), new_name.clone());
-        let body = sanitize_term(body, lhs, tbl, ctx)?;
-        tbl.remove(name);
-        if let Some(x) = got_name {
-          tbl.insert(name.clone(), x);
-        }
-        let expr = Box::new(lang::Term::Var { name: new_name.clone() });
-        let body = duplicator(&new_name, expr, body, ctx.uses);
-        rename_erased(&mut new_name, ctx.uses);
-        let term = lang::Term::Lam { name: new_name, body };
-        Box::new(term)
-      }
-      lang::Term::App { func, argm } => {
-        let func = sanitize_term(func, lhs, tbl, ctx)?;
-        let argm = sanitize_term(argm, lhs, tbl, ctx)?;
-        let term = lang::Term::App { func, argm };
-        Box::new(term)
-      }
-      lang::Term::Ctr { name, args } => {
-        let mut n_args = Vec::with_capacity(args.len());
-        for arg in args {
-          let arg = sanitize_term(arg, lhs, tbl, ctx)?;
-          n_args.push(arg);
-        }
-        let term = lang::Term::Ctr { name: name.clone(), args: n_args };
-        Box::new(term)
-      }
-      lang::Term::Op2 { oper, val0, val1 } => {
-        let val0 = sanitize_term(val0, lhs, tbl, ctx)?;
-        let val1 = sanitize_term(val1, lhs, tbl, ctx)?;
-        let term = lang::Term::Op2 { oper: *oper, val0, val1 };
-        Box::new(term)
-      }
-      lang::Term::Const(con) => Box::new(lang::Term::Const(con.clone())),
-    };
-
-    Ok(term)
-  }
-
-  // Duplicates all variables that are used more than once.
-  // The process is done generating auxiliary variables and
-  // applying dup on them.
-  fn duplicator(
-    name: &str,
-    expr: Box<lang::Term>,
-    body: Box<lang::Term>,
-    uses: &HashMap<String, u64>,
-  ) -> Box<lang::Term> {
-    let amount = uses.get(name).copied();
-
-    match amount {
-      // if not used nothing is done
-      None => body,
-      Some(x) => {
-        match x.cmp(&1) {
-          // if not used nothing is done
-          std::cmp::Ordering::Less => body,
-          // if used once just make a let then
-          std::cmp::Ordering::Equal => {
-            let term = lang::Term::Let { name: format!("{}.0", name), expr, body };
-            Box::new(term)
-          }
-          // if used more then once duplicate
-          std::cmp::Ordering::Greater => {
-            let amount = amount.unwrap(); // certainly is not None
-            let duplicated_times = amount - 1; // times that name is duplicated
-            let aux_qtt = amount - 2; // quantity of aux variables
-            let mut vars = vec![];
-
-            // generate name for duplicated variables
-            for i in (aux_qtt..duplicated_times * 2).rev() {
-              let i = i - aux_qtt; // moved to 0,1,..
-              let key = format!("{}.{}", name, i);
-              vars.push(key);
-            }
-
-            // generate name for aux variables
-            for i in (0..aux_qtt).rev() {
-              let key = format!("c.{}", i);
-              vars.push(key);
-            }
-
-            // use aux variables to duplicate the variable
-            let dup = lang::Term::Dup {
-              nam0: vars.pop().unwrap(),
-              nam1: vars.pop().unwrap(),
-              expr,
-              body: duplicator_go(1, duplicated_times, body, &mut vars),
-            };
-
-            Box::new(dup)
-          }
-        }
-      }
-    }
-  }
-
-  // Recursive aux function to duplicate one variable
-  // an amount of times
-  fn duplicator_go(
-    i: u64,
-    duplicated_times: u64,
-    body: Box<lang::Term>,
-    vars: &mut Vec<String>,
-  ) -> Box<lang::Term> {
-    if i == duplicated_times {
-      body
-    } else {
-      let nam0 = vars.pop().unwrap();
-      let nam1 = vars.pop().unwrap();
-      let exp0 = Box::new(lang::Term::Var { name: format!("c.{}", i - 1) });
-      Box::new(lang::Term::Dup {
-        nam0,
-        nam1,
-        expr: exp0,
-        body: duplicator_go(i + 1, duplicated_times, body, vars),
-      })
-    }
-  }
-=======
->>>>>>> bb1662cf
 
   let mut size = 0;
   let mut uses: HashMap<String, u64> = HashMap::new();
