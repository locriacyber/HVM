use crate::parser;
use std::fmt;
use std::sync::Arc;

// Types
// =====

// Term
// ----

#[derive(Clone, PartialEq, Debug)]
pub enum Const {
  U32 { numb: u32 },
  Str { stri: Arc<str> },
}

#[derive(Clone, Debug)]
pub enum Term {
  Var { name: String }, // TODO: add `global: bool`
  Dup { nam0: String, nam1: String, expr: BTerm, body: BTerm },
  Let { name: String, expr: BTerm, body: BTerm },
  Lam { name: String, body: BTerm },
  App { func: BTerm, argm: BTerm },
  Ctr { name: String, args: Vec<BTerm> },
  Const(Const),
  Op2 { oper: Oper, val0: BTerm, val1: BTerm },
}

pub type BTerm = Box<Term>;

#[derive(Clone, Copy, Debug)]
pub enum Oper {
  Add,
  Sub,
  Mul,
  Div,
  Mod,
  And,
  Or,
  Xor,
  Shl,
  Shr,
  Lte,
  Ltn,
  Eql,
  Gte,
  Gtn,
  Neq,
}

// Rule
// ----

#[derive(Clone, Debug)]
pub struct Rule {
  pub lhs: BTerm,
  pub rhs: BTerm,
}

// File
// ----

pub struct File {
  pub rules: Vec<Rule>,
}

// Stringifier
// ===========

// Term
// ----

impl fmt::Display for Oper {
  fn fmt(&self, f: &mut fmt::Formatter<'_>) -> fmt::Result {
    write!(
      f,
      "{}",
      match self {
        Self::Add => "+",
        Self::Sub => "-",
        Self::Mul => "*",
        Self::Div => "/",
        Self::Mod => "%",
        Self::And => "&",
        Self::Or => "|",
        Self::Xor => "^",
        Self::Shl => "<<",
        Self::Shr => ">>",
        Self::Lte => "<=",
        Self::Ltn => "<",
        Self::Eql => "==",
        Self::Gte => ">=",
        Self::Gtn => ">",
        Self::Neq => "!=",
      }
    )
  }
}

impl fmt::Display for Const {
  fn fmt(&self, f: &mut fmt::Formatter<'_>) -> fmt::Result {
    match self {
      Const::U32 { numb } => write!(f, "{}", numb),
      Const::Str { stri } => write!(f, "{}", stri),
    }
  }
}

impl fmt::Display for Term {
  // WARN: I think this could overflow, might need to rewrite it to be iterative instead of recursive?
  // NOTE: Another issue is complexity. This function is O(N^2). Should use ropes to be linear.
  fn fmt(&self, f: &mut fmt::Formatter<'_>) -> fmt::Result {
    fn lst_sugar(term: &Term) -> Option<String> {
      fn go(term: &Term, text: &mut String, fst: bool) -> Option<()> {
        if let Term::Ctr { name, args } = term {
          if name == "Cons" && args.len() == 2 {
            if !fst {
              text.push_str(", ");
            }
            text.push_str(&format!("{}", args[0]));
            go(&args[1], text, false)?;
            return Some(());
          }
          if name == "Nil" && args.is_empty() {
            return Some(());
          }
        }
        None
      }
      let mut result = String::new();
      result.push('[');
      go(term, &mut result, true)?;
      result.push(']');
      Some(result)
    }

    fn str_sugar(term: &Term) -> Option<String> {
      fn go(term: &Term, text: &mut String) -> Option<()> {
        if let Term::Ctr { name, args } = term {
          if name == "StrCons" && args.len() == 2 {
            if let Term::Const(Const::U32 { numb }) = *args[0] {
              text.push(std::char::from_u32(numb)?);
              go(&args[1], text)?;
            }
            return Some(());
          }
          if name == "StrNil" && args.is_empty() {
            return Some(());
          }
        }
        None
      }
      let mut result = String::new();
      result.push('"');
      go(term, &mut result)?;
      result.push('"');
      Some(result)
    }
    match self {
      Self::Var { name } => write!(f, "{}", name),
      Self::Dup { nam0, nam1, expr, body } => {
        write!(f, "dup {} {} = {}; {}", nam0, nam1, expr, body)
      }
      Self::Let { name, expr, body } => write!(f, "let {} = {}; {}", name, expr, body),
      Self::Lam { name, body } => write!(f, "λ{} {}", name, body),
      Self::App { func, argm } => write!(f, "({} {})", func, argm),
      Self::Ctr { name, args } => {
        // Ctr sugars
        let sugars = [str_sugar, lst_sugar];
        for sugar in sugars {
          if let Some(term) = sugar(self) {
            return write!(f, "{}", term);
          }
        }

        write!(f, "({}{})", name, args.iter().map(|x| format!(" {}", x)).collect::<String>())
      }
      Self::Const(con) => write!(f, "{}", con),
      Self::Op2 { oper, val0, val1 } => write!(f, "({} {} {})", oper, val0, val1),
    }
  }
}

// Rule
// ----

impl fmt::Display for Rule {
  fn fmt(&self, f: &mut fmt::Formatter<'_>) -> fmt::Result {
    write!(f, "{} = {}", self.lhs, self.rhs)
  }
}

// File
// ----

impl fmt::Display for File {
  fn fmt(&self, f: &mut fmt::Formatter<'_>) -> fmt::Result {
    write!(
      f,
      "{}",
      self.rules.iter().map(|rule| format!("{}", rule)).collect::<Vec<String>>().join("\n")
    )
  }
}

// Parser
// ======

pub fn parse_let(state: parser::State) -> parser::Answer<Option<BTerm>> {
  return parser::guard(
    parser::text_parser("let "),
    Box::new(|state| {
      let (state, _) = parser::consume("let ", state)?;
      let (state, name) = parser::name1(state)?;
      let (state, _) = parser::consume("=", state)?;
      let (state, expr) = parse_term(state)?;
      let (state, _) = parser::text(";", state)?;
      let (state, body) = parse_term(state)?;
      Ok((state, Box::new(Term::Let { name, expr, body })))
    }),
    state,
  );
}

pub fn parse_dup(state: parser::State) -> parser::Answer<Option<BTerm>> {
  return parser::guard(
    parser::text_parser("dup "),
    Box::new(|state| {
      let (state, _) = parser::consume("dup ", state)?;
      let (state, nam0) = parser::name1(state)?;
      let (state, nam1) = parser::name1(state)?;
      let (state, _) = parser::consume("=", state)?;
      let (state, expr) = parse_term(state)?;
      let (state, _) = parser::text(";", state)?;
      let (state, body) = parse_term(state)?;
      Ok((state, Box::new(Term::Dup { nam0, nam1, expr, body })))
    }),
    state,
  );
}

pub fn parse_lam(state: parser::State) -> parser::Answer<Option<BTerm>> {
  let parse_symbol =
    |x| parser::parser_or(&[parser::text_parser("λ"), parser::text_parser("@")], x);
  parser::guard(
    Box::new(parse_symbol),
    Box::new(move |state| {
      let (state, _) = parse_symbol(state)?;
      let (state, name) = parser::name(state)?;
      let (state, body) = parse_term(state)?;
      Ok((state, Box::new(Term::Lam { name, body })))
    }),
    state,
  )
}

pub fn parse_app(state: parser::State) -> parser::Answer<Option<BTerm>> {
  return parser::guard(
    parser::text_parser("("),
    Box::new(|state| {
      parser::list(
        parser::text_parser("("),
        parser::text_parser(""),
        parser::text_parser(")"),
        Box::new(parse_term),
        Box::new(|args| {
          if !args.is_empty() {
            args.into_iter().reduce(|a, b| Box::new(Term::App { func: a, argm: b })).unwrap()
          } else {
            Box::new(Term::Const(Const::U32 { numb: 0 }))
          }
        }),
        state,
      )
    }),
    state,
  );
}

pub fn parse_ctr(state: parser::State) -> parser::Answer<Option<BTerm>> {
  parser::guard(
    Box::new(|state| {
      let (state, _) = parser::text("(", state)?;
      let (state, head) = parser::get_char(state)?;
      Ok((state, ('A'..='Z').contains(&head)))
    }),
    Box::new(|state| {
      let (state, open) = parser::text("(", state)?;
      let (state, name) = parser::name1(state)?;
      let (state, args) = if open {
        parser::until(parser::text_parser(")"), Box::new(parse_term), state)?
      } else {
        (state, Vec::new())
      };
      Ok((state, Box::new(Term::Ctr { name, args })))
    }),
    state,
  )
}

pub fn parse_u32(state: parser::State) -> parser::Answer<Option<BTerm>> {
  parser::guard(
    Box::new(|state| {
      let (state, head) = parser::get_char(state)?;
      Ok((state, ('0'..='9').contains(&head)))
    }),
    Box::new(|state| {
      let (state, numb) = parser::name1(state)?;
      if !numb.is_empty() {
        Ok((state, Box::new(Term::Const(Const::U32 { numb: numb.parse::<u32>().unwrap() }))))
      } else {
        Ok((state, Box::new(Term::Const(Const::U32 { numb: 0 }))))
      }
    }),
    state,
  )
}

pub fn parse_op2(state: parser::State) -> parser::Answer<Option<BTerm>> {
  fn is_op_char(chr: char) -> bool {
    matches!(chr, '+' | '-' | '*' | '/' | '%' | '&' | '|' | '^' | '<' | '>' | '=' | '!')
  }
  fn parse_oper(state: parser::State) -> parser::Answer<Oper> {
    fn op<'a>(symbol: &'static str, oper: Oper) -> parser::Parser<'a, Option<Oper>> {
      Box::new(move |state| {
        let (state, done) = parser::text(symbol, state)?;
        Ok((state, if done { Some(oper) } else { None }))
      })
    }
    parser::grammar(
      "Oper",
      &[
        op("+", Oper::Add),
        op("-", Oper::Sub),
        op("*", Oper::Mul),
        op("/", Oper::Div),
        op("%", Oper::Mod),
        op("&", Oper::And),
        op("|", Oper::Or),
        op("^", Oper::Xor),
        op("<<", Oper::Shl),
        op(">>", Oper::Shr),
        op("<=", Oper::Lte),
        op("<", Oper::Ltn),
        op("==", Oper::Eql),
        op(">=", Oper::Gte),
        op(">", Oper::Gtn),
        op("!=", Oper::Neq),
      ],
      state,
    )
  }
  parser::guard(
    Box::new(|state| {
      let (state, open) = parser::text("(", state)?;
      let (state, head) = parser::get_char(state)?;
      Ok((state, open && is_op_char(head)))
    }),
    Box::new(|state| {
      let (state, _) = parser::text("(", state)?;
      let (state, oper) = parse_oper(state)?;
      let (state, val0) = parse_term(state)?;
      let (state, val1) = parse_term(state)?;
      let (state, _) = parser::text(")", state)?;
      Ok((state, Box::new(Term::Op2 { oper, val0, val1 })))
    }),
    state,
  )
}

pub fn parse_var(state: parser::State) -> parser::Answer<Option<BTerm>> {
  parser::guard(
    Box::new(|state| {
      let (state, head) = parser::get_char(state)?;
      Ok((state, ('a'..='z').contains(&head) || head == '_' || head == '$'))
    }),
    Box::new(|state| {
      let (state, name) = parser::name(state)?;
      Ok((state, Box::new(Term::Var { name })))
    }),
    state,
  )
}

pub fn parse_chr_sugar(state: parser::State) -> parser::Answer<Option<BTerm>> {
  parser::guard(
    Box::new(|state| {
      let (state, head) = parser::get_char(state)?;
      Ok((state, head == '\''))
    }),
    Box::new(|state| {
      let (state, _) = parser::text("'", state)?;
      if let Some(c) = parser::head(state) {
        let state = parser::tail(state);
        let (state, _) = parser::text("'", state)?;
        Ok((state, Box::new(Term::Const(Const::U32 { numb: c as u32 }))))
      } else {
        parser::expected("character", 1, state)
      }
    }),
    state,
  )
}

// TODO: parse escape sequences
pub fn parse_str_sugar(state: parser::State) -> parser::Answer<Option<BTerm>> {
  parser::guard(
    Box::new(|state| {
      let (state, head) = parser::get_char(state)?;
      Ok((state, head == '"' || head == '`'))
    }),
    Box::new(|state| {
<<<<<<< HEAD
      let (state, _head) = parser::text("\"", state)?;
      let mut chars = String::new();
=======
      let delim = parser::head(state).unwrap_or('\0');
      let state = parser::tail(state);
      let mut chars: Vec<char> = Vec::new();
>>>>>>> caca9b0d
      let mut state = state;
      loop {
        if let Some(next) = parser::head(state) {
          if next == delim || next == '\0' {
            state = parser::tail(state);
            break;
          } else {
            chars.push(next);
            state = parser::tail(state);
          }
        }
      }
      Ok((state, Box::new(Term::Const(Const::Str { stri: Arc::from(chars) }))))
    }),
    state,
  )
}

pub fn parse_lst_sugar(state: parser::State) -> parser::Answer<Option<BTerm>> {
  parser::guard(
    Box::new(|state| {
      let (state, head) = parser::get_char(state)?;
      Ok((state, head == '['))
    }),
    Box::new(|state| {
      let (state, _head) = parser::text("[", state)?;
      // let mut elems: Vec<Box<Term>> = Vec::new();
      let state = state;
      let (state, elems) = parser::until(
        Box::new(|x| parser::text("]", x)),
        Box::new(|x| {
          let (state, term) = parse_term(x)?;
          let (state, _) = parser::maybe(Box::new(|x| parser::text(",", x)), state)?;
          Ok((state, term))
        }),
        state,
      )?;
      let empty = Term::Ctr { name: "Nil".to_string(), args: Vec::new() };
      let list = Box::new(elems.iter().rfold(empty, |t, h| Term::Ctr {
        name: "Cons".to_string(),
        args: vec![h.clone(), Box::new(t)],
      }));
      Ok((state, list))
    }),
    state,
  )
}

pub fn parse_term(state: parser::State) -> parser::Answer<BTerm> {
  parser::grammar(
    "Term",
    &[
      Box::new(parse_let),
      Box::new(parse_dup),
      Box::new(parse_lam),
      Box::new(parse_ctr),
      Box::new(parse_op2),
      Box::new(parse_app),
      Box::new(parse_u32),
      Box::new(parse_chr_sugar),
      Box::new(parse_str_sugar),
      Box::new(parse_lst_sugar),
      Box::new(parse_var),
      Box::new(|state| Ok((state, None))),
    ],
    state,
  )
}

pub fn parse_rule(state: parser::State) -> parser::Answer<Option<Rule>> {
  return parser::guard(
    parser::text_parser(""),
    Box::new(|state| {
      let (state, lhs) = parse_term(state)?;
      let (state, _) = parser::consume("=", state)?;
      let (state, rhs) = parse_term(state)?;
      Ok((state, Rule { lhs, rhs }))
    }),
    state,
  );
}

pub fn parse_file(state: parser::State) -> parser::Answer<File> {
  let mut rules = Vec::new();
  let mut state = state;
  loop {
    let (new_state, done) = parser::done(state)?;
    if done {
      break;
    }
    let (new_state, rule) = parse_rule(new_state)?;
    if let Some(rule) = rule {
      rules.push(rule);
    } else {
      return parser::expected("definition", 1, state);
    }
    state = new_state;
  }

  Ok((state, File { rules }))
}

pub fn read_term(code: &str) -> Result<Box<Term>, String> {
  parser::read(Box::new(parse_term), code)
}

pub fn read_file(code: &str) -> Result<File, String> {
  parser::read(Box::new(parse_file), code)
}

#[allow(dead_code)]
pub fn read_rule(code: &str) -> Result<Option<Rule>, String> {
  parser::read(Box::new(parse_rule), code)
}<|MERGE_RESOLUTION|>--- conflicted
+++ resolved
@@ -410,14 +410,9 @@
       Ok((state, head == '"' || head == '`'))
     }),
     Box::new(|state| {
-<<<<<<< HEAD
-      let (state, _head) = parser::text("\"", state)?;
-      let mut chars = String::new();
-=======
       let delim = parser::head(state).unwrap_or('\0');
       let state = parser::tail(state);
-      let mut chars: Vec<char> = Vec::new();
->>>>>>> caca9b0d
+      let mut chars = String::new();
       let mut state = state;
       loop {
         if let Some(next) = parser::head(state) {
