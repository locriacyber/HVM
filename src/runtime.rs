#![allow(dead_code)]
#![allow(unused_variables)]
#![allow(unused_parens)]
#![allow(non_snake_case)]
#![allow(clippy::identity_op)]

use std::collections::HashMap;

// Constants
// ---------

const U64_PER_KB: u64 = 0x80;
const U64_PER_MB: u64 = 0x20000;
const U64_PER_GB: u64 = 0x8000000;

pub const MAX_ARITY: u64 = 16;
pub const MEM_SPACE: u64 = U64_PER_GB;

pub const SEEN_SIZE: usize = 4194304; // uses 32 MB, covers heaps up to 2 GB

pub const VAL: u64 = 1;
pub const EXT: u64 = 0x100000000;
pub const ARI: u64 = 0x100000000000000;
pub const TAG: u64 = 0x1000000000000000;

pub const DP0: u64 = 0x0;
pub const DP1: u64 = 0x1;
pub const VAR: u64 = 0x2;
pub const ARG: u64 = 0x3;
pub const ERA: u64 = 0x4;
pub const LAM: u64 = 0x5;
pub const APP: u64 = 0x6;
pub const PAR: u64 = 0x7;
pub const CTR: u64 = 0x8;
pub const CAL: u64 = 0x9;
pub const OP2: u64 = 0xA;
pub const U32: u64 = 0xB;
pub const F32: u64 = 0xC;
pub const OUT: u64 = 0xE;
pub const NIL: u64 = 0xF;

pub const ADD: u64 = 0x0;
pub const SUB: u64 = 0x1;
pub const MUL: u64 = 0x2;
pub const DIV: u64 = 0x3;
pub const MOD: u64 = 0x4;
pub const AND: u64 = 0x5;
pub const OR: u64 = 0x6;
pub const XOR: u64 = 0x7;
pub const SHL: u64 = 0x8;
pub const SHR: u64 = 0x9;
pub const LTN: u64 = 0xA;
pub const LTE: u64 = 0xB;
pub const EQL: u64 = 0xC;
pub const GTE: u64 = 0xD;
pub const GTN: u64 = 0xE;
pub const NEQ: u64 = 0xF;

const _MAIN: u64 = 0;
const _SLOW: u64 = 1;

// Types
// -----

pub type Lnk = u64;

pub type Rewriter = Box<dyn Fn(&mut Worker, u64, Lnk) -> bool>;

pub struct Function {
  pub stricts: Vec<bool>,
  pub rewriter: Rewriter,
}

pub struct Worker {
  pub node: Vec<Lnk>,
  pub size: u64,
  pub free: Vec<Vec<u64>>,
  pub cost: u64,
}

pub fn new_worker() -> Worker {
  Worker {
    node: vec![0; 6 * 0x8000000],
    size: 0,
    free: vec![vec![]; 16],
    cost: 0,
  }
}

// Globals
// -------

static mut SEEN_DATA: [u64; SEEN_SIZE] = [0; SEEN_SIZE];

// Constructors
// ------------

pub fn Var(pos: u64) -> Lnk {
  (VAR * TAG) | pos
}

pub fn Dp0(col: u64, pos: u64) -> Lnk {
  (DP0 * TAG) | (col * EXT) | pos
}

pub fn Dp1(col: u64, pos: u64) -> Lnk {
  (DP1 * TAG) | (col * EXT) | pos
}

pub fn Arg(pos: u64) -> Lnk {
  (ARG * TAG) | pos
}

pub fn Era() -> Lnk {
  (ERA * TAG)
}

pub fn Lam(pos: u64) -> Lnk {
  (LAM * TAG) | pos
}

pub fn App(pos: u64) -> Lnk {
  (APP * TAG) | pos
}

pub fn Par(col: u64, pos: u64) -> Lnk {
  (PAR * TAG) | (col * EXT) | pos
}

pub fn Op2(ope: u64, pos: u64) -> Lnk {
  (OP2 * TAG) | (ope * EXT) | pos
}

pub fn U_32(val: u64) -> Lnk {
  (U32 * TAG) | val
}

pub fn Nil() -> Lnk {
  NIL * TAG
}

pub fn Ctr(ari: u64, fun: u64, pos: u64) -> Lnk {
  (CTR * TAG) | (ari * ARI) | (fun * EXT) | pos
}

pub fn Cal(ari: u64, fun: u64, pos: u64) -> Lnk {
  (CAL * TAG) | (ari * ARI) | (fun * EXT) | pos
}

pub fn Out(arg: u64, fld: u64) -> Lnk {
  (OUT * TAG) | (arg << 8) | fld
}

// Getters
// -------

pub fn get_tag(lnk: Lnk) -> u64 {
  lnk / TAG
}

pub fn get_ext(lnk: Lnk) -> u64 {
  (lnk / EXT) & 0xFFFFFF
}

pub fn get_val(lnk: Lnk) -> u64 {
  lnk & 0xFFFFFFFF
}

pub fn get_col(lnk: Lnk) -> u64 {
  todo!()
}

pub fn get_fun(lnk: Lnk) -> u64 {
  todo!()
}

pub fn get_ari(lnk: Lnk) -> u64 {
  (lnk / ARI) & 0xF
}

pub fn get_loc(lnk: Lnk, arg: u64) -> u64 {
  get_val(lnk) + arg
}

// Memory
// ------

pub fn ask_lnk(mem: &Worker, loc: u64) -> Lnk {
  unsafe {
    return *mem.node.get_unchecked(loc as usize);
  }
  //return mem.node[loc as usize];
}

pub fn ask_arg(mem: &Worker, term: Lnk, arg: u64) -> Lnk {
  ask_lnk(mem, get_loc(term, arg))
}

pub fn link(mem: &mut Worker, loc: u64, lnk: Lnk) -> Lnk {
  unsafe {
    // mem.node[loc as usize] = lnk;
    *mem.node.get_unchecked_mut(loc as usize) = lnk;
    if get_tag(lnk) <= VAR {
      // let pos = get_loc(lnk, if get_tag(lnk) == DP1 { 1 } else { 0 });
      let pos = get_loc(lnk, get_tag(lnk) & 0x01);
      // mem.node[pos as usize] = Arg(loc);
      *mem.node.get_unchecked_mut(pos as usize) = Arg(loc);
    }
  }
  lnk
}

pub fn alloc(mem: &mut Worker, size: u64) -> u64 {
  if size == 0 {
    0
  } else {
    if let Some(reuse) = mem.free[size as usize].pop() {
      return reuse;
    }
    let loc = mem.size;
    mem.size += size;
    loc
  }
}

pub fn clear(mem: &mut Worker, loc: u64, size: u64) {
  mem.free[size as usize].push(loc);
}

pub fn collect(mem: &mut Worker, term: Lnk) {
  match get_tag(term) {
    DP0 => {
      link(mem, get_loc(term, 0), Era());
      //reduce(mem, get_loc(ask_arg(mem,term,1),0));
    }
    DP1 => {
      link(mem, get_loc(term, 1), Era());
      //reduce(mem, get_loc(ask_arg(mem,term,0),0));
    }
    VAR => {
      link(mem, get_loc(term, 0), Era());
    }
    LAM => {
      if get_tag(ask_arg(mem, term, 0)) != ERA {
        link(mem, get_loc(ask_arg(mem, term, 0), 0), Era());
      }
      collect(mem, ask_arg(mem, term, 1));
      clear(mem, get_loc(term, 0), 2);
    }
    APP => {
      collect(mem, ask_arg(mem, term, 0));
      collect(mem, ask_arg(mem, term, 1));
      clear(mem, get_loc(term, 0), 2);
    }
    PAR => {
      collect(mem, ask_arg(mem, term, 0));
      collect(mem, ask_arg(mem, term, 1));
      clear(mem, get_loc(term, 0), 2);
    }
    OP2 => {
      collect(mem, ask_arg(mem, term, 0));
      collect(mem, ask_arg(mem, term, 1));
    }
    U32 => {}
    CTR | CAL => {
      let arity = get_ari(term);
      for i in 0..arity {
        collect(mem, ask_arg(mem, term, i));
      }
      clear(mem, get_loc(term, 0), arity);
    }
    _ => {}
  }
}

pub fn inc_cost(mem: &mut Worker) {
  mem.cost += 1;
}

// Reduction
// ---------

pub fn subst(mem: &mut Worker, lnk: Lnk, val: Lnk) {
  if get_tag(lnk) != ERA {
    link(mem, get_loc(lnk, 0), val);
  } else {
    collect(mem, val);
  }
}

pub fn cal_par(mem: &mut Worker, host: u64, term: Lnk, argn: Lnk, n: u64) -> Lnk {
  inc_cost(mem);
  let arit = get_ari(term);
  let func = get_ext(term);
  let fun0 = get_loc(term, 0);
  let fun1 = alloc(mem, arit);
  let par0 = get_loc(argn, 0);
  for i in 0..arit {
    if i != n {
      let leti = alloc(mem, 3);
      let argi = ask_arg(mem, term, i);
      link(mem, fun0 + i, Dp0(get_ext(argn), leti));
      link(mem, fun1 + i, Dp1(get_ext(argn), leti));
      link(mem, leti + 2, argi);
    } else {
      link(mem, fun0 + i, ask_arg(mem, argn, 0));
      link(mem, fun1 + i, ask_arg(mem, argn, 1));
    }
  }
  link(mem, par0 + 0, Cal(arit, func, fun0));
  link(mem, par0 + 1, Cal(arit, func, fun1));
  let done = Par(get_ext(argn), par0);
  link(mem, host, done);
  done
}

pub fn reduce(mem: &mut Worker, funcs: &HashMap<u64, Function>, root: u64, opt_id_to_name: Option<&HashMap<u64,String>>) -> Lnk {
  let mut stack: Vec<u64> = Vec::new();

  let mut init = 1;
  let mut host = root;

  loop {
    let term = ask_lnk(mem, host);
    //println!("reduce {}", show_term(mem, ask_lnk(mem, root), opt_id_to_name));

    if init == 1 {
      match get_tag(term) {
        APP => {
          stack.push(host);
          init = 1;
          host = get_loc(term, 0);
          continue;
        }
        DP0 | DP1 => {
          stack.push(host);
          host = get_loc(term, 2);
          continue;
        }
        OP2 => {
          stack.push(host);
          stack.push(get_loc(term, 0) | 0x80000000);
          host = get_loc(term, 1);
          continue;
        }
        CAL => {
          let fun = get_ext(term);
          let ari = get_ari(term);
          if let Some(f) = funcs.get(&fun) {
            let len = f.stricts.len() as u64;
            if len == 0 {
              init = 0;
            } else {
              stack.push(host);
              for (i, x) in f.stricts.iter().enumerate() {
                if i < f.stricts.len() - 1 && *x {
                  stack.push(get_loc(term, i as u64) | 0x80000000);
                } else {
                  host = get_loc(term, i as u64);
                }
              }
            }
            continue;
          }
        }
        _ => {}
      }
    } else {
      match get_tag(term) {
        APP => {
          let arg0 = ask_arg(mem, term, 0);
          if get_tag(arg0) == LAM {
            inc_cost(mem);
            subst(mem, ask_arg(mem, arg0, 0), ask_arg(mem, term, 1));
            let done = link(mem, host, ask_arg(mem, arg0, 1));
            clear(mem, get_loc(term, 0), 2);
            clear(mem, get_loc(arg0, 0), 2);
            init = 1;
            continue;
          }
          if get_tag(arg0) == PAR {
            inc_cost(mem);
            let app0 = get_loc(term, 0);
            let app1 = get_loc(arg0, 0);
            let let0 = alloc(mem, 3);
            let par0 = alloc(mem, 2);
            link(mem, let0 + 2, ask_arg(mem, term, 1));
            link(mem, app0 + 1, Dp0(get_ext(arg0), let0));
            link(mem, app0 + 0, ask_arg(mem, arg0, 0));
            link(mem, app1 + 0, ask_arg(mem, arg0, 1));
            link(mem, app1 + 1, Dp1(get_ext(arg0), let0));
            link(mem, par0 + 0, App(app0));
            link(mem, par0 + 1, App(app1));
            let done = Par(get_ext(arg0), par0);
            link(mem, host, done);
          }
        }
        DP0 | DP1 => {
          let arg0 = ask_arg(mem, term, 2);
          if get_tag(arg0) == LAM {
            inc_cost(mem);
            let let0 = get_loc(term, 0);
            let par0 = get_loc(arg0, 0);
            let lam0 = alloc(mem, 2);
            let lam1 = alloc(mem, 2);
            link(mem, let0 + 2, ask_arg(mem, arg0, 1));
            link(mem, par0 + 1, Var(lam1));
            let arg0_arg_0 = ask_arg(mem, arg0, 0);
            link(mem, par0 + 0, Var(lam0));
            subst(mem, arg0_arg_0, Par(get_ext(term), par0));
            let term_arg_0 = ask_arg(mem, term, 0);
            link(mem, lam0 + 1, Dp0(get_ext(term), let0));
            subst(mem, term_arg_0, Lam(lam0));
            let term_arg_1 = ask_arg(mem, term, 1);
            link(mem, lam1 + 1, Dp1(get_ext(term), let0));
            subst(mem, term_arg_1, Lam(lam1));
            let done = Lam(if get_tag(term) == DP0 { lam0 } else { lam1 });
            link(mem, host, done);
            init = 1;
            continue;
          }
          if get_tag(arg0) == PAR {
            if get_ext(term) == get_ext(arg0) {
              inc_cost(mem);
              subst(mem, ask_arg(mem, term, 0), ask_arg(mem, arg0, 0));
              subst(mem, ask_arg(mem, term, 1), ask_arg(mem, arg0, 1));
              let done = link(
                mem,
                host,
                ask_arg(mem, arg0, if get_tag(term) == DP0 { 0 } else { 1 }),
              );
              clear(mem, get_loc(term, 0), 3);
              clear(mem, get_loc(arg0, 0), 2);
              init = 1;
              continue;
            } else {
              inc_cost(mem);
              let par0 = alloc(mem, 2);
              let let0 = get_loc(term, 0);
              let par1 = get_loc(arg0, 0);
              let let1 = alloc(mem, 3);
              link(mem, let0 + 2, ask_arg(mem, arg0, 0));
              link(mem, let1 + 2, ask_arg(mem, arg0, 1));
              let term_arg_0 = ask_arg(mem, term, 0);
              let term_arg_1 = ask_arg(mem, term, 1);
              link(mem, par1 + 0, Dp1(get_ext(term), let0));
              link(mem, par1 + 1, Dp1(get_ext(term), let1));
              link(mem, par0 + 0, Dp0(get_ext(term), let0));
              link(mem, par0 + 1, Dp0(get_ext(term), let1));
              subst(mem, term_arg_0, Par(get_ext(arg0), par0));
              subst(mem, term_arg_1, Par(get_ext(arg0), par1));
              let done = Par(
                get_ext(arg0),
                if get_tag(term) == DP0 { par0 } else { par1 },
              );
              link(mem, host, done);
            }
          }
          if get_tag(arg0) == U32 {
            inc_cost(mem);
            subst(mem, ask_arg(mem, term, 0), arg0);
            subst(mem, ask_arg(mem, term, 1), arg0);
            let done = arg0;
            link(mem, host, arg0);
          }
          if get_tag(arg0) == CTR {
            inc_cost(mem);
            let func = get_ext(arg0);
            let arit = get_ari(arg0);
            if arit == 0 {
              subst(mem, ask_arg(mem, term, 0), Ctr(0, func, 0));
              subst(mem, ask_arg(mem, term, 1), Ctr(0, func, 0));
              clear(mem, get_loc(term, 0), 3);
              let done = link(mem, host, Ctr(0, func, 0));
            } else {
              let ctr0 = get_loc(arg0, 0);
              let ctr1 = alloc(mem, arit);
              let term_arg_0 = ask_arg(mem, term, 0);
              let term_arg_1 = ask_arg(mem, term, 1);
              for i in 0..arit {
                let leti = if i == 0 {
                  get_loc(term, 0)
                } else {
                  alloc(mem, 3)
                };
                let arg0_arg_i = ask_arg(mem, arg0, i);
                link(mem, ctr0 + i, Dp0(get_ext(term), leti));
                link(mem, ctr1 + i, Dp1(get_ext(term), leti));
                link(mem, leti + 2, arg0_arg_i);
              }
              subst(mem, term_arg_0, Ctr(arit, func, ctr0));
              subst(mem, term_arg_1, Ctr(arit, func, ctr1));
              let done = Ctr(arit, func, if get_tag(term) == DP0 { ctr0 } else { ctr1 });
              link(mem, host, done);
            }
          }
        }
        OP2 => {
          let arg0 = ask_arg(mem, term, 0);
          let arg1 = ask_arg(mem, term, 1);
          if get_tag(arg0) == U32 && get_tag(arg1) == U32 {
            inc_cost(mem);
            let a = get_val(arg0);
            let b = get_val(arg1);
            let c = match get_ext(term) {
              ADD => (a + b) & 0xFFFFFFFF,
              SUB => (a - b) & 0xFFFFFFFF,
              MUL => (a * b) & 0xFFFFFFFF,
              DIV => (a / b) & 0xFFFFFFFF,
              MOD => (a % b) & 0xFFFFFFFF,
              AND => (a & b) & 0xFFFFFFFF,
              OR => (a | b) & 0xFFFFFFFF,
              XOR => (a ^ b) & 0xFFFFFFFF,
              SHL => (a << b) & 0xFFFFFFFF,
              SHR => (a >> b) & 0xFFFFFFFF,
              LTN => if a < b { 1 } else { 0 },
              LTE => if a <= b { 1 } else { 0 },
              EQL => if a == b { 1 } else { 0 },
              GTE => if a >= b { 1 } else { 0 },
              GTN => if a > b { 1 } else { 0 },
              NEQ => if a != b { 1 } else { 0 },
              _ => 0,
            };
            let done = U_32(c);
            clear(mem, get_loc(term, 0), 2);
            link(mem, host, done);
          }
          if get_tag(arg0) == PAR {
            inc_cost(mem);
            let op20 = get_loc(term, 0);
            let op21 = get_loc(arg0, 0);
            let let0 = alloc(mem, 3);
            let par0 = alloc(mem, 2);
            link(mem, let0 + 2, arg1);
            link(mem, op20 + 1, Dp0(get_ext(arg0), let0));
            link(mem, op20 + 0, ask_arg(mem, arg0, 0));
            link(mem, op21 + 0, ask_arg(mem, arg0, 1));
            link(mem, op21 + 1, Dp1(get_ext(arg0), let0));
            link(mem, par0 + 0, Op2(get_ext(term), op20));
            link(mem, par0 + 1, Op2(get_ext(term), op21));
            let done = Par(get_ext(arg0), par0);
            link(mem, host, done);
          }
          if get_tag(arg1) == PAR {
            inc_cost(mem);
            let op20 = get_loc(term, 0);
            let op21 = get_loc(arg1, 0);
            let let0 = alloc(mem, 3);
            let par0 = alloc(mem, 2);
            link(mem, let0 + 2, arg0);
            link(mem, op20 + 0, Dp0(get_ext(arg1), let0));
            link(mem, op20 + 1, ask_arg(mem, arg1, 0));
            link(mem, op21 + 1, ask_arg(mem, arg1, 1));
            link(mem, op21 + 0, Dp1(get_ext(arg1), let0));
            link(mem, par0 + 0, Op2(get_ext(term), op20));
            link(mem, par0 + 1, Op2(get_ext(term), op21));
            let done = Par(get_ext(arg1), par0);
            link(mem, host, done);
          }
        }
        CAL => {
          let fun = get_ext(term);
          let ari = get_ari(term);
          if let Some(f) = funcs.get(&fun) {
            if (f.rewriter)(mem, host, term) {
              host = host;
              init = 1;
              continue;
            }
          }
        }
        _ => {}
      }
    }

    if let Some(item) = stack.pop() {
      init = item >> 31;
      host = item & 0x7FFFFFFF;
      continue;
    }

    break;
  }

  ask_lnk(mem, root)
}

pub fn set_bit(bits: &mut [u64], bit: u64) {
  bits[bit as usize >> 6] |= (1 << (bit & 0x3f));
}

pub fn get_bit(bits: &[u64], bit: u64) -> bool {
  (((bits[bit as usize >> 6] >> (bit & 0x3f)) as u8) & 1) == 1
}

pub fn normal_go(
  mem: &mut Worker,
  funcs: &HashMap<u64, Function>,
  host: u64,
  seen: &mut [u64],
  opt_id_to_name: Option<&HashMap<u64, String>>,
) -> Lnk {
  let term = ask_lnk(mem, host);
  if get_bit(seen, host) {
    term
  } else {
    let term = reduce(mem, funcs, host, opt_id_to_name);
    set_bit(seen, host);
    let mut rec_locs = Vec::with_capacity(16);
    match get_tag(term) {
      LAM => {
        rec_locs.push(get_loc(term, 1));
      }
      APP => {
        rec_locs.push(get_loc(term, 0));
        rec_locs.push(get_loc(term, 1));
      }
      PAR => {
        rec_locs.push(get_loc(term, 0));
        rec_locs.push(get_loc(term, 1));
      }
      DP0 => {
        rec_locs.push(get_loc(term, 2));
      }
      DP1 => {
        rec_locs.push(get_loc(term, 2));
      }
      CTR | CAL => {
        let arity = get_ari(term);
        for i in 0..arity {
          rec_locs.push(get_loc(term, i));
        }
      }
      _ => {}
    }
    for loc in rec_locs {
      let lnk: Lnk = normal_go(mem, funcs, loc, seen, opt_id_to_name);
      link(mem, loc, lnk);
    }
    term
  }
}

pub fn normal(mem: &mut Worker, host: u64, funcs: &HashMap<u64, Function>, opt_id_to_name: Option<&HashMap<u64,String>>) -> Lnk {
  let mut seen = vec![0; 4194304];
<<<<<<< HEAD
  normal_go(mem, funcs, host, &mut seen)
=======
  return normal_go(mem, funcs, host, &mut seen, opt_id_to_name);
>>>>>>> 4f7f6701
}

// Debug
// -----

pub fn show_lnk(x: Lnk) -> String {
  if (x == 0) {
    String::from("~")
  } else {
    let tag = get_tag(x);
    let ext = get_ext(x);
    let val = get_val(x);
    let ari = match tag {
      CTR => format!("{}", get_ari(x)),
      CAL => format!("{}", get_ari(x)),
      _   => String::from(""),
    };
    let tgs = match tag {
      DP0 => "DP0",
      DP1 => "DP1",
      VAR => "VAR",
      ARG => "ARG",
      ERA => "ERA",
      LAM => "LAM",
      APP => "APP",
      PAR => "PAR",
      CTR => "CTR",
      CAL => "CAL",
      OP2 => "OP2",
      U32 => "U32",
      F32 => "F32",
      OUT => "OUT",
      NIL => "NIL",
      _ => "???",
    };
    format!("{}{}:{:x}:{:x}", tgs, ari, ext, val)
  }
}

pub fn show_mem(worker: &Worker) -> String {
  let mut s: String = String::new();
  for i in 0..24 {
    // pushes to the string
    s.push_str(&show_lnk(worker.node[i]));
    s.push('|');
  }
  s
}

pub fn show_term(mem: &Worker, term: Lnk, opt_id_to_name: Option<&HashMap<u64, String>>) -> String {
  let mut lets : HashMap<u64, u64> = HashMap::new();
  let mut kinds : HashMap<u64, u64> = HashMap::new();
  let mut names : HashMap<u64, String> = HashMap::new();
  let mut count : u64 = 0;
  fn find_lets(mem: &Worker, term: Lnk, lets: &mut HashMap<u64, u64>, kinds: &mut HashMap<u64, u64>, names: &mut HashMap<u64, String>, count: &mut u64) {
    match get_tag(term) {
      LAM => {
        names.insert(get_loc(term,0), format!("{}", count));
        *count += 1;
        find_lets(mem, ask_arg(mem, term, 1), lets, kinds, names, count);
      }
      APP => {
        find_lets(mem, ask_arg(mem, term, 0), lets, kinds, names, count);
        find_lets(mem, ask_arg(mem, term, 1), lets, kinds, names, count);
      }
      PAR => {
        find_lets(mem, ask_arg(mem, term, 0), lets, kinds, names, count);
        find_lets(mem, ask_arg(mem, term, 1), lets, kinds, names, count);
      }
      DP0 => {
        if !lets.contains_key(&get_loc(term,0)) {
          names.insert(get_loc(term,0), format!("{}", count));
          *count += 1;
          kinds.insert(get_loc(term,0), get_ext(term));
          lets.insert(get_loc(term,0), get_loc(term,0));
          find_lets(mem, ask_arg(mem, term, 2), lets, kinds, names, count);
        }
      }
      DP1 => {
        if !lets.contains_key(&get_loc(term,0)) {
          names.insert(get_loc(term,0), format!("{}", count));
          *count += 1;
          kinds.insert(get_loc(term,0), get_ext(term));
          lets.insert(get_loc(term,0), get_loc(term,0));
          find_lets(mem, ask_arg(mem, term, 2), lets, kinds, names, count);
        }
      }
       OP2 => {
        find_lets(mem, ask_arg(mem, term, 0), lets, kinds, names, count);
        find_lets(mem, ask_arg(mem, term, 1), lets, kinds, names, count);
      }
      CTR | CAL => {
        let arity = get_ari(term);
        for i in 0 .. arity {
          find_lets(mem, ask_arg(mem, term, i), lets, kinds, names, count);
        }
      }
      _ => {}
    }
  }
  fn go(mem: &Worker, term: Lnk, names: &HashMap<u64, String>, opt_id_to_name: Option<&HashMap<u64, String>>) -> String {
    match get_tag(term) {
      DP0 => {
        return format!("a{}", names.get(&get_loc(term,0)).unwrap_or(&String::from("?")));
      }
      DP1 => {
        return format!("b{}", names.get(&get_loc(term,0)).unwrap_or(&String::from("?")));
      }
      VAR => {
        return format!("x{}", names.get(&get_loc(term,0)).unwrap_or(&String::from("?")));
      }
      LAM => {
        let name = format!("x{}", names.get(&get_loc(term,0)).unwrap_or(&String::from("?")));
        return format!("λ{} {}", name, go(mem, ask_arg(mem, term, 1), names, opt_id_to_name));
      }
      APP => {
        let func = go(mem, ask_arg(mem, term, 0), names, opt_id_to_name);
        let argm = go(mem, ask_arg(mem, term, 1), names, opt_id_to_name);
        return format!("({} {})", func, argm);
      }
      PAR => {
        let kind = get_ext(term);
        let func = go(mem, ask_arg(mem, term, 0), names, opt_id_to_name);
        let argm = go(mem, ask_arg(mem, term, 1), names, opt_id_to_name);
        return format!("&{}<{} {}>", kind, func, argm);
      }
      OP2 => {
        let oper = get_ext(term);
        let val0 = go(mem, ask_arg(mem, term, 0), names, opt_id_to_name);
        let val1 = go(mem, ask_arg(mem, term, 1), names, opt_id_to_name);
        let symb;
        match oper {
          0x00 => { symb = "+"; }
          0x01 => { symb = "-"; }
          0x02 => { symb = "*"; }
          0x03 => { symb = "/"; }
          0x04 => { symb = "%"; }
          0x05 => { symb = "&"; }
          0x06 => { symb = "|"; }
          0x07 => { symb = "^"; }
          0x08 => { symb = "<<"; }
          0x09 => { symb = ">>"; }
          0x10 => { symb = "<"; }
          0x11 => { symb = "<="; }
          0x12 => { symb = "="; }
          0x13 => { symb = ">="; }
          0x14 => { symb = ">"; }
          0x15 => { symb = "!="; }
          _    => { symb = "?"; }
        }
        return format!("({} {} {})", symb, val0, val1);
      }
      U32 => {
        return format!("{}", get_val(term));
      }
      CTR | CAL => {
        let func = get_ext(term);
        let arit = get_ari(term);
        let mut args = Vec::new();
        for i in 0 .. arit {
          args.push(go(mem, ask_arg(mem, term, i), names, opt_id_to_name));
        }
        let name : String;
        if let Some(id_to_name) = opt_id_to_name {
          name = id_to_name.get(&func).unwrap_or(&String::from("?")).clone();
        } else {
          name = format!("{}{}", if get_tag(term) < CAL { String::from("C") } else { String::from("F") }, func);
        }
        return format!("({}{})", name, args.iter().map(|x| format!(" {}",x)).collect::<Vec<String>>().join(""));
      }
      _ => {
        return String::from("?");
      }
    }
  }
  find_lets(mem, term, &mut lets, &mut kinds, &mut names, &mut count);
  let mut text = go(mem, term, &names, opt_id_to_name);
  for (key, pos) in lets { // todo: reverse
    let what = String::from("?");
    let kind = kinds.get(&key).unwrap_or(&0);
    let name = names.get(&pos).unwrap_or(&what);
    let nam0 = if ask_lnk(mem, pos + 0) == Era() { String::from("*") } else { format!("a{}", name) };
    let nam1 = if ask_lnk(mem, pos + 1) == Era() { String::from("*") } else { format!("b{}", name) };
    text.push_str(&format!(" !{}<{} {}> = {};", kind, nam0 ,nam1, go(mem, ask_lnk(mem, pos + 2), &names, opt_id_to_name)));
  }
  return text;
}<|MERGE_RESOLUTION|>--- conflicted
+++ resolved
@@ -164,14 +164,6 @@
 
 pub fn get_val(lnk: Lnk) -> u64 {
   lnk & 0xFFFFFFFF
-}
-
-pub fn get_col(lnk: Lnk) -> u64 {
-  todo!()
-}
-
-pub fn get_fun(lnk: Lnk) -> u64 {
-  todo!()
 }
 
 pub fn get_ari(lnk: Lnk) -> u64 {
@@ -643,11 +635,7 @@
 
 pub fn normal(mem: &mut Worker, host: u64, funcs: &HashMap<u64, Function>, opt_id_to_name: Option<&HashMap<u64,String>>) -> Lnk {
   let mut seen = vec![0; 4194304];
-<<<<<<< HEAD
-  normal_go(mem, funcs, host, &mut seen)
-=======
-  return normal_go(mem, funcs, host, &mut seen, opt_id_to_name);
->>>>>>> 4f7f6701
+  normal_go(mem, funcs, host, &mut seen, opt_id_to_name)
 }
 
 // Debug
@@ -718,24 +706,24 @@
         find_lets(mem, ask_arg(mem, term, 1), lets, kinds, names, count);
       }
       DP0 => {
-        if !lets.contains_key(&get_loc(term,0)) {
+        if let std::collections::hash_map::Entry::Vacant(e) = lets.entry(get_loc(term,0)) {
           names.insert(get_loc(term,0), format!("{}", count));
           *count += 1;
           kinds.insert(get_loc(term,0), get_ext(term));
-          lets.insert(get_loc(term,0), get_loc(term,0));
+          e.insert(get_loc(term,0));
           find_lets(mem, ask_arg(mem, term, 2), lets, kinds, names, count);
         }
       }
       DP1 => {
-        if !lets.contains_key(&get_loc(term,0)) {
+        if let std::collections::hash_map::Entry::Vacant(e) = lets.entry(get_loc(term,0)) {
           names.insert(get_loc(term,0), format!("{}", count));
           *count += 1;
           kinds.insert(get_loc(term,0), get_ext(term));
-          lets.insert(get_loc(term,0), get_loc(term,0));
+          e.insert(get_loc(term,0));
           find_lets(mem, ask_arg(mem, term, 2), lets, kinds, names, count);
         }
       }
-       OP2 => {
+      OP2 => {
         find_lets(mem, ask_arg(mem, term, 0), lets, kinds, names, count);
         find_lets(mem, ask_arg(mem, term, 1), lets, kinds, names, count);
       }
@@ -778,26 +766,25 @@
         let oper = get_ext(term);
         let val0 = go(mem, ask_arg(mem, term, 0), names, opt_id_to_name);
         let val1 = go(mem, ask_arg(mem, term, 1), names, opt_id_to_name);
-        let symb;
-        match oper {
-          0x00 => { symb = "+"; }
-          0x01 => { symb = "-"; }
-          0x02 => { symb = "*"; }
-          0x03 => { symb = "/"; }
-          0x04 => { symb = "%"; }
-          0x05 => { symb = "&"; }
-          0x06 => { symb = "|"; }
-          0x07 => { symb = "^"; }
-          0x08 => { symb = "<<"; }
-          0x09 => { symb = ">>"; }
-          0x10 => { symb = "<"; }
-          0x11 => { symb = "<="; }
-          0x12 => { symb = "="; }
-          0x13 => { symb = ">="; }
-          0x14 => { symb = ">"; }
-          0x15 => { symb = "!="; }
-          _    => { symb = "?"; }
-        }
+        let symb = match oper {
+          0x00 => "+",
+          0x01 => "-",
+          0x02 => "*",
+          0x03 => "/",
+          0x04 => "%",
+          0x05 => "&",
+          0x06 => "|",
+          0x07 => "^",
+          0x08 => "<<",
+          0x09 => ">>",
+          0x10 => "<",
+          0x11 => "<=",
+          0x12 => "=",
+          0x13 => ">=",
+          0x14 => ">",
+          0x15 => "!=",
+          _    => "?",
+        };
         return format!("({} {} {})", symb, val0, val1);
       }
       U32 => {
@@ -806,20 +793,18 @@
       CTR | CAL => {
         let func = get_ext(term);
         let arit = get_ari(term);
-        let mut args = Vec::new();
-        for i in 0 .. arit {
-          args.push(go(mem, ask_arg(mem, term, i), names, opt_id_to_name));
-        }
-        let name : String;
-        if let Some(id_to_name) = opt_id_to_name {
-          name = id_to_name.get(&func).unwrap_or(&String::from("?")).clone();
+        let args: Vec<String> = (0..arit)
+          .map(|i| go(mem, ask_arg(mem, term, i), names, opt_id_to_name))
+          .collect();
+        let name = if let Some(id_to_name) = opt_id_to_name {
+          id_to_name.get(&func).unwrap_or(&String::from("?")).clone()
         } else {
-          name = format!("{}{}", if get_tag(term) < CAL { String::from("C") } else { String::from("F") }, func);
-        }
-        return format!("({}{})", name, args.iter().map(|x| format!(" {}",x)).collect::<Vec<String>>().join(""));
+          format!("{}{}", if get_tag(term) < CAL { String::from("C") } else { String::from("F") }, func)
+        };
+        return format!("({}{})", name, args.iter().map(|x| format!(" {}",x)).collect::<String>());
       }
       _ => {
-        return String::from("?");
+        String::from("?")
       }
     }
   }
@@ -833,5 +818,5 @@
     let nam1 = if ask_lnk(mem, pos + 1) == Era() { String::from("*") } else { format!("b{}", name) };
     text.push_str(&format!(" !{}<{} {}> = {};", kind, nam0 ,nam1, go(mem, ask_lnk(mem, pos + 2), &names, opt_id_to_name)));
   }
-  return text;
+  text
 }